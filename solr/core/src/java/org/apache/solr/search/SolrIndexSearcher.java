--- conflicted
+++ resolved
@@ -50,6 +50,7 @@
 import org.apache.lucene.index.Terms;
 import org.apache.lucene.index.TermsEnum;
 import org.apache.lucene.search.*;
+import org.apache.lucene.search.BooleanClause.Occur;
 import org.apache.lucene.store.Directory;
 import org.apache.lucene.util.Bits;
 import org.apache.lucene.util.BytesRef;
@@ -880,27 +881,7 @@
   public void setLiveDocs(DocSet docs) {
     // a few places currently expect BitDocSet
     assert docs.size() == numDocs();
-<<<<<<< HEAD
-    if (docs instanceof BitDocSet) {
-      this.liveDocs = (BitDocSet)docs;
-    } else {
-      this.liveDocs = makeBitDocSet(docs);
-    }
-  }
-
-  /**
-   * Holds a filter and postFilter pair that together match a set of documents.  Either of them may be null.
-   * Additionally, this might have a DocSet {@code answer}.  When this is present, it is guaranteed to match the same
-   * documents.  Certain callers might simply want the DocSet and so that's here.
-   * @see #getProcessedFilter(DocSet, List)
-   */
-  public static class ProcessedFilter {
-    public DocSet answer; // the answer, if non-null
-    public Query filter;
-    public DelegatingCollector postFilter;
-=======
     this.liveDocs = makeBitDocSet(docs);
->>>>>>> f5d91395
   }
 
   private static Comparator<Query> sortByCost = (q1, q2) -> ((ExtendedQuery) q1).getCost() - ((ExtendedQuery) q2).getCost();
@@ -915,29 +896,6 @@
    */
   public DocSet getDocSet(List<Query> queries) throws IOException {
 
-<<<<<<< HEAD
-    Query mainScoring = null; // only used if one of 'queries' is a "ScoreFilter"
-    if (queries != null) { // TODO and queries.size > 1?
-      for (Query q : queries) {
-        if (q instanceof ScoreFilter) {
-          mainScoring = queries.get(0); // TODO Joel: why the first?  Seems very hacky!
-          queries = queries.subList(1, queries.size()); // remove
-        }
-      }
-    }
-
-    ProcessedFilter pf = getProcessedFilter(null, queries);
-
-    if (mainScoring == null) {
-      if (pf.answer != null) {
-        return pf.answer;
-      }
-      if (pf.filter == null && pf.postFilter == null) {
-        return getLiveDocSet();
-      }
-    }
-
-=======
     ProcessedFilter pf = getProcessedFilter(null, queries);
 
     if (pf.postFilter == null) {
@@ -948,7 +906,6 @@
       }
     }
 
->>>>>>> f5d91395
     DocSetCollector setCollector = new DocSetCollector(maxDoc());
     Collector collector = setCollector;
     if (pf.postFilter != null) {
@@ -956,25 +913,9 @@
       collector = pf.postFilter;
     }
 
-<<<<<<< HEAD
-    Query q; // combine mainScoring and pf.filter
-    if (mainScoring == null) { // then we only have filter (if that)
-      q = pf.filter;
-      if (q == null) {
-        q = matchAllDocsQuery;
-      }
-    } else if (pf.filter == null) {
-      q = mainScoring;
-    } else {
-      q = new BooleanQuery.Builder().add(mainScoring, Occur.MUST).add(pf.filter, Occur.FILTER).build();
-    }
-=======
     Query query = pf.filter != null ? pf.filter : matchAllDocsQuery;
 
     search(query, collector);
->>>>>>> f5d91395
-
-    search(q, collector);
 
     if (collector instanceof DelegatingCollector) {
       ((DelegatingCollector) collector).finish();
@@ -991,7 +932,7 @@
    */
   public static class ProcessedFilter {
     public DocSet answer; // maybe null. Sometimes we have a docSet answer that represents the complete answer / result.
-    public Filter filter; // maybe null
+    public Query filter; // maybe null
     public DelegatingCollector postFilter; // maybe null
   }
 
@@ -1010,13 +951,8 @@
       return pf;
     }
 
-<<<<<<< HEAD
-    // We combine all the filter queries that come from the filter cache & setFilter into "answer".  This might
-    //  not be the final "answer" if there are any non-cached filters.
-=======
     // We combine all the filter queries that come from the filter cache & setFilter into "answer".
-    // This might become pf.filterAsDocSet but not if there are any non-cached filters
->>>>>>> f5d91395
+    // This might become pf.answer but not if there are any non-cached filters
     DocSet answer = null;
 
     boolean[] neg = new boolean[queries.size() + 1];
@@ -1097,12 +1033,9 @@
       answer = null;
     }
 
-<<<<<<< HEAD
-=======
     // answer is done.
 
     // If no notCached nor postFilters, we can return now.
->>>>>>> f5d91395
     if (notCached == null && postFilters == null) {
       // "answer" is the only part of the filter, so set it.
       if (answer != null) {
@@ -1110,27 +1043,6 @@
         pf.filter = answer.getTopFilter();
       }
       return pf;
-<<<<<<< HEAD
-    }
-
-    // Set pf.filter based on 'answer' and 'notCached'
-    if (answer != null) {
-      pf.filter = answer.getTopFilter();
-    }
-    if (notCached != null) {
-      notCached.sort(sortByCost); // pointless?
-      final BooleanQuery.Builder builder = new BooleanQuery.Builder();
-      if (pf.filter != null) { // == answer.getTopFilter()
-        builder.add(pf.filter, Occur.FILTER);
-      }
-      for (Query q : notCached) {
-        Query qq = QueryUtils.makeQueryable(q);
-        builder.add(qq, Occur.FILTER);
-      }
-      pf.filter = builder.build();
-    }
-
-=======
     }
     // pf.answer will remain null ...  (our local "answer" var is not the complete answer)
 
@@ -1140,16 +1052,18 @@
         pf.filter = answer.getTopFilter();
       }
     } else {
-      Collections.sort(notCached, sortByCost);
-      List<Weight> weights = new ArrayList<>(notCached.size());
+      notCached.sort(sortByCost); // pointless?
+      final BooleanQuery.Builder builder = new BooleanQuery.Builder();
+      if (answer != null) {
+        builder.add(answer.getTopFilter(), Occur.FILTER);
+      }
       for (Query q : notCached) {
         Query qq = QueryUtils.makeQueryable(q);
-        weights.add(createWeight(rewrite(qq), ScoreMode.COMPLETE_NO_SCORES, 1));
-      }
-      pf.filter = new FilterImpl(answer, weights);
-    }
-
->>>>>>> f5d91395
+        builder.add(qq, Occur.FILTER);
+      }
+      pf.filter = builder.build();
+    }
+
     // Set pf.postFilter
     if (postFilters != null) {
       Collections.sort(postFilters, sortByCost);
@@ -2140,8 +2054,8 @@
       // have deleted documents, but UninvertedField's doNegative has sets with deleted docs
       TotalHitCountCollector collector = new TotalHitCountCollector();
       BooleanQuery.Builder bq = new BooleanQuery.Builder();
-      bq.add(QueryUtils.makeQueryable(a), BooleanClause.Occur.MUST);
-      bq.add(new ConstantScoreQuery(b.getTopFilter()), BooleanClause.Occur.MUST);
+      bq.add(QueryUtils.makeQueryable(a), Occur.MUST);
+      bq.add(new ConstantScoreQuery(b.getTopFilter()), Occur.MUST);
       super.search(bq.build(), collector);
       return collector.getTotalHits();
     }
