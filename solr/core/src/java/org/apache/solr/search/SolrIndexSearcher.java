/*
 * Licensed to the Apache Software Foundation (ASF) under one or more
 * contributor license agreements.  See the NOTICE file distributed with
 * this work for additional information regarding copyright ownership.
 * The ASF licenses this file to You under the Apache License, Version 2.0
 * (the "License"); you may not use this file except in compliance with
 * the License.  You may obtain a copy of the License at
 *
 *     http://www.apache.org/licenses/LICENSE-2.0
 *
 * Unless required by applicable law or agreed to in writing, software
 * distributed under the License is distributed on an "AS IS" BASIS,
 * WITHOUT WARRANTIES OR CONDITIONS OF ANY KIND, either express or implied.
 * See the License for the specific language governing permissions and
 * limitations under the License.
 */
package org.apache.solr.search;

import java.io.Closeable;
import java.io.IOException;
import java.lang.invoke.MethodHandles;
import java.util.ArrayList;
import java.util.Arrays;
import java.util.Collection;
import java.util.Collections;
import java.util.Comparator;
import java.util.Date;
import java.util.HashMap;
import java.util.List;
import java.util.Map;
import java.util.Set;
import java.util.concurrent.ConcurrentHashMap;
import java.util.concurrent.TimeUnit;
import java.util.concurrent.atomic.AtomicLong;
import java.util.concurrent.atomic.AtomicReference;

import com.codahale.metrics.Gauge;
import com.google.common.collect.Iterables;

import org.apache.lucene.document.Document;
import org.apache.lucene.index.DirectoryReader;
import org.apache.lucene.index.ExitableDirectoryReader;
import org.apache.lucene.index.FieldInfos;
import org.apache.lucene.index.IndexReader;
import org.apache.lucene.index.LeafReader;
import org.apache.lucene.index.LeafReaderContext;
import org.apache.lucene.index.MultiPostingsEnum;
import org.apache.lucene.index.PostingsEnum;
import org.apache.lucene.index.StoredFieldVisitor;
import org.apache.lucene.index.Term;
import org.apache.lucene.index.Terms;
import org.apache.lucene.index.TermsEnum;
import org.apache.lucene.search.BooleanClause.Occur;
import org.apache.lucene.search.*;
import org.apache.lucene.search.TotalHits.Relation;
import org.apache.lucene.store.AlreadyClosedException;
import org.apache.lucene.store.Directory;
import org.apache.lucene.util.Bits;
import org.apache.lucene.util.BytesRef;
import org.apache.lucene.util.FixedBitSet;
import org.apache.solr.common.SolrException;
import org.apache.solr.common.SolrException.ErrorCode;
import org.apache.solr.common.params.ModifiableSolrParams;
import org.apache.solr.common.util.ObjectReleaseTracker;
import org.apache.solr.core.DirectoryFactory;
import org.apache.solr.core.DirectoryFactory.DirContext;
import org.apache.solr.core.SolrConfig;
import org.apache.solr.core.SolrCore;
import org.apache.solr.core.SolrInfoBean;
import org.apache.solr.index.SlowCompositeReaderWrapper;
import org.apache.solr.metrics.MetricsMap;
import org.apache.solr.metrics.SolrMetricManager;
import org.apache.solr.metrics.SolrMetricsContext;
import org.apache.solr.request.LocalSolrQueryRequest;
import org.apache.solr.request.SolrQueryRequest;
import org.apache.solr.request.SolrRequestInfo;
import org.apache.solr.response.SolrQueryResponse;
import org.apache.solr.schema.IndexSchema;
import org.apache.solr.schema.SchemaField;
import org.apache.solr.search.facet.UnInvertedField;
import org.apache.solr.search.stats.StatsCache;
import org.apache.solr.search.stats.StatsSource;
import org.apache.solr.uninverting.UninvertingReader;
import org.apache.solr.update.IndexFingerprint;
import org.apache.solr.update.SolrIndexConfig;
import org.slf4j.Logger;
import org.slf4j.LoggerFactory;

/**
 * SolrIndexSearcher adds schema awareness and caching functionality over {@link IndexSearcher}.
 *
 * @since solr 0.9
 */
public class SolrIndexSearcher extends IndexSearcher implements Closeable, SolrInfoBean {

  private static final Logger log = LoggerFactory.getLogger(MethodHandles.lookup().lookupClass());

  public static final String STATS_SOURCE = "org.apache.solr.stats_source";
  public static final String STATISTICS_KEY = "searcher";
  // These should *only* be used for debugging or monitoring purposes
  public static final AtomicLong numOpens = new AtomicLong();
  public static final AtomicLong numCloses = new AtomicLong();
  @SuppressWarnings({"rawtypes"})
  private static final Map<String,SolrCache> NO_GENERIC_CACHES = Collections.emptyMap();
  @SuppressWarnings({"rawtypes"})
  private static final SolrCache[] NO_CACHES = new SolrCache[0];

  private final SolrCore core;
  private final IndexSchema schema;
  private final SolrDocumentFetcher docFetcher;

  private final String name;
  private final Date openTime = new Date();
  private final long openNanoTime = System.nanoTime();
  private Date registerTime;
  private long warmupTime = 0;
  private final DirectoryReader reader;
  private final boolean closeReader;

  private final int queryResultWindowSize;
  private final int queryResultMaxDocsCached;
  private final boolean useFilterForSortedQuery;

  private final boolean cachingEnabled;
  private final SolrCache<Query,DocSet> filterCache;
  private final SolrCache<QueryResultKey,DocList> queryResultCache;
  private final SolrCache<String,UnInvertedField> fieldValueCache;

  // map of generic caches - not synchronized since it's read-only after the constructor.
  @SuppressWarnings({"rawtypes"})
  private final Map<String,SolrCache> cacheMap;

  // list of all caches associated with this searcher.
  @SuppressWarnings({"rawtypes"})
  private final SolrCache[] cacheList;

  private DirectoryFactory directoryFactory;

  private final LeafReader leafReader;
  // only for addIndexes etc (no fieldcache)
  private final DirectoryReader rawReader;

  private final String path;
  private boolean releaseDirectory;

  private final StatsCache statsCache;

  private Set<String> metricNames = ConcurrentHashMap.newKeySet();
  private SolrMetricsContext solrMetricsContext;

  private static DirectoryReader getReader(SolrCore core, SolrIndexConfig config, DirectoryFactory directoryFactory,
                                           String path) throws IOException {
    final Directory dir = directoryFactory.get(path, DirContext.DEFAULT, config.lockType);
    try {
      return core.getIndexReaderFactory().newReader(dir, core);
    } catch (Exception e) {
      directoryFactory.release(dir);
      throw new SolrException(ErrorCode.SERVER_ERROR, "Error opening Reader", e);
    }
  }

  // TODO: wrap elsewhere and return a "map" from the schema that overrides get() ?
  // this reader supports reopen
  private static DirectoryReader wrapReader(SolrCore core, DirectoryReader reader) throws IOException {
    assert reader != null;
    return ExitableDirectoryReader.wrap(
        UninvertingReader.wrap(reader, core.getLatestSchema().getUninversionMapper()),
        SolrQueryTimeoutImpl.getInstance());
  }
  
  /**
   * Builds the necessary collector chain (via delegate wrapping) and executes the query against it. This method takes
   * into consideration both the explicitly provided collector and postFilter as well as any needed collector wrappers
   * for dealing with options specified in the QueryCommand.
   * @return The collector used for search
   */
  private Collector buildAndRunCollectorChain(QueryResult qr, Query query, Collector collector, QueryCommand cmd,
      DelegatingCollector postFilter) throws IOException {

    EarlyTerminatingSortingCollector earlyTerminatingSortingCollector = null;
    if (cmd.getSegmentTerminateEarly()) {
      final Sort cmdSort = cmd.getSort();
      final int cmdLen = cmd.getLen();
      final Sort mergeSort = core.getSolrCoreState().getMergePolicySort();

      if (cmdSort == null || cmdLen <= 0 || mergeSort == null ||
          !EarlyTerminatingSortingCollector.canEarlyTerminate(cmdSort, mergeSort)) {
        log.warn("unsupported combination: segmentTerminateEarly=true cmdSort={} cmdLen={} mergeSort={}", cmdSort, cmdLen, mergeSort);
      } else {
        collector = earlyTerminatingSortingCollector = new EarlyTerminatingSortingCollector(collector, cmdSort, cmd.getLen());
      }
    }

    final boolean terminateEarly = cmd.getTerminateEarly();
    if (terminateEarly) {
      collector = new EarlyTerminatingCollector(collector, cmd.getLen());
    }

    final long timeAllowed = cmd.getTimeAllowed();
    if (timeAllowed > 0) {
      collector = new TimeLimitingCollector(collector, TimeLimitingCollector.getGlobalCounter(), timeAllowed);
    }

    if (postFilter != null) {
      postFilter.setLastDelegate(collector);
      collector = postFilter;
    }

    try {
      super.search(query, collector);
    } catch (TimeLimitingCollector.TimeExceededException | ExitableDirectoryReader.ExitingReaderException x) {
      log.warn("Query: [{}]; ", query, x);
      qr.setPartialResults(true);
    } catch (EarlyTerminatingCollectorException etce) {
      if (collector instanceof DelegatingCollector) {
        ((DelegatingCollector) collector).finish();
      }
      throw etce;
    } finally {
      if (earlyTerminatingSortingCollector != null) {
        qr.setSegmentTerminatedEarly(earlyTerminatingSortingCollector.terminatedEarly());
      }
    }
    if (collector instanceof DelegatingCollector) {
      ((DelegatingCollector) collector).finish();
    }
    return collector;
  }

  public SolrIndexSearcher(SolrCore core, String path, IndexSchema schema, SolrIndexConfig config, String name,
      boolean enableCache, DirectoryFactory directoryFactory) throws IOException {
    // We don't need to reserve the directory because we get it from the factory
    this(core, path, schema, name, getReader(core, config, directoryFactory, path), true, enableCache, false,
        directoryFactory);
    // Release the directory at close.
    this.releaseDirectory = true;
  }

  @SuppressWarnings({"unchecked", "rawtypes"})
  public SolrIndexSearcher(SolrCore core, String path, IndexSchema schema, String name, DirectoryReader r,
      boolean closeReader, boolean enableCache, boolean reserveDirectory, DirectoryFactory directoryFactory)
          throws IOException {
    super(wrapReader(core, r));

    this.path = path;
    this.directoryFactory = directoryFactory;
    this.reader = (DirectoryReader) super.readerContext.reader();
    this.rawReader = r;
    this.leafReader = SlowCompositeReaderWrapper.wrap(this.reader);
    this.core = core;
    this.statsCache = core.createStatsCache();
    this.schema = schema;
    this.name = "Searcher@" + Integer.toHexString(hashCode()) + "[" + core.getName() + "]"
        + (name != null ? " " + name : "");
    log.debug("Opening [{}]", this.name);

    if (directoryFactory.searchersReserveCommitPoints()) {
      // reserve commit point for life of searcher
      // TODO: This may not be safe w/softCommit, see SOLR-13908
      core.getDeletionPolicy().saveCommitPoint(reader.getIndexCommit().getGeneration());
    }

    if (reserveDirectory) {
      // Keep the directory from being released while we use it.
      directoryFactory.incRef(getIndexReader().directory());
      // Make sure to release it when closing.
      this.releaseDirectory = true;
    }

    this.closeReader = closeReader;
    setSimilarity(schema.getSimilarity());

    final SolrConfig solrConfig = core.getSolrConfig();
    this.queryResultWindowSize = solrConfig.queryResultWindowSize;
    this.queryResultMaxDocsCached = solrConfig.queryResultMaxDocsCached;
    this.useFilterForSortedQuery = solrConfig.useFilterForSortedQuery;

    this.docFetcher = new SolrDocumentFetcher(this, solrConfig, enableCache);

    this.cachingEnabled = enableCache;
    if (cachingEnabled) {
      final ArrayList<SolrCache> clist = new ArrayList<>();
      fieldValueCache = solrConfig.fieldValueCacheConfig == null ? null
          : solrConfig.fieldValueCacheConfig.newInstance();
      if (fieldValueCache != null) clist.add(fieldValueCache);
      filterCache = solrConfig.filterCacheConfig == null ? null : solrConfig.filterCacheConfig.newInstance();
      if (filterCache != null) clist.add(filterCache);
      queryResultCache = solrConfig.queryResultCacheConfig == null ? null
          : solrConfig.queryResultCacheConfig.newInstance();
      if (queryResultCache != null) clist.add(queryResultCache);
      SolrCache<Integer, Document> documentCache = docFetcher.getDocumentCache();
      if (documentCache != null) clist.add(documentCache);

      if (solrConfig.userCacheConfigs.isEmpty()) {
        cacheMap = NO_GENERIC_CACHES;
      } else {
        cacheMap = new HashMap<>(solrConfig.userCacheConfigs.size());
        for (Map.Entry<String,CacheConfig> e : solrConfig.userCacheConfigs.entrySet()) {
          SolrCache cache = e.getValue().newInstance();
          if (cache != null) {
            cacheMap.put(cache.name(), cache);
            clist.add(cache);
          }
        }
      }

      cacheList = clist.toArray(new SolrCache[clist.size()]);
    } else {
      this.filterCache = null;
      this.queryResultCache = null;
      this.fieldValueCache = null;
      this.cacheMap = NO_GENERIC_CACHES;
      this.cacheList = NO_CACHES;
    }

    // We already have our own filter cache
    setQueryCache(null);

    // do this at the end since an exception in the constructor means we won't close
    numOpens.incrementAndGet();
    assert ObjectReleaseTracker.track(this);
  }

  public SolrDocumentFetcher getDocFetcher() {
    return docFetcher;
  }

  List<LeafReaderContext> getLeafContexts() {
    return super.leafContexts;
  }

  public StatsCache getStatsCache() {
    return statsCache;
  }

  public FieldInfos getFieldInfos() {
    return leafReader.getFieldInfos();
  }

  /*
     * Override these two methods to provide a way to use global collection stats.
     */
  @Override
  public TermStatistics termStatistics(Term term, int docFreq, long totalTermFreq) throws IOException {
    final SolrRequestInfo reqInfo = SolrRequestInfo.getRequestInfo();
    if (reqInfo != null) {
      final StatsSource statsSrc = (StatsSource) reqInfo.getReq().getContext().get(STATS_SOURCE);
      if (statsSrc != null) {
        return statsSrc.termStatistics(this, term, docFreq, totalTermFreq);
      }
    }
    return localTermStatistics(term, docFreq, totalTermFreq);
  }

  @Override
  public CollectionStatistics collectionStatistics(String field) throws IOException {
    final SolrRequestInfo reqInfo = SolrRequestInfo.getRequestInfo();
    if (reqInfo != null) {
      final StatsSource statsSrc = (StatsSource) reqInfo.getReq().getContext().get(STATS_SOURCE);
      if (statsSrc != null) {
        return statsSrc.collectionStatistics(this, field);
      }
    }
    return localCollectionStatistics(field);
  }

  public TermStatistics localTermStatistics(Term term, int docFreq, long totalTermFreq) throws IOException {
    return super.termStatistics(term, docFreq, totalTermFreq);
  }

  public CollectionStatistics localCollectionStatistics(String field) throws IOException {
    // Could call super.collectionStatistics(field); but we can use a cached MultiTerms
    assert field != null;
    // SlowAtomicReader has a cache of MultiTerms
    Terms terms = getSlowAtomicReader().terms(field);
    if (terms == null) {
      return null;
    }
    return new CollectionStatistics(field, reader.maxDoc(),
        terms.getDocCount(), terms.getSumTotalTermFreq(), terms.getSumDocFreq());
  }

  public boolean isCachingEnabled() {
    return cachingEnabled;
  }

  public String getPath() {
    return path;
  }

  @Override
  public String toString() {
    return name + "{" + reader + "}";
  }

  public SolrCore getCore() {
    return core;
  }

  public final int maxDoc() {
    return reader.maxDoc();
  }

  public final int numDocs() {
    return reader.numDocs();
  }

  public final int docFreq(Term term) throws IOException {
    return reader.docFreq(term);
  }

  /**
   * Not recommended to call this method unless there is some particular reason due to internally calling {@link SlowCompositeReaderWrapper}.
   * Use {@link IndexSearcher#leafContexts} to get the sub readers instead of using this method.
   */
  public final LeafReader getSlowAtomicReader() {
    return leafReader;
  }

  /** Raw reader (no fieldcaches etc). Useful for operations like addIndexes */
  public final DirectoryReader getRawReader() {
    return rawReader;
  }

  @Override
  public final DirectoryReader getIndexReader() {
    assert reader == super.getIndexReader();
    return reader;
  }

  /**
   * Register sub-objects such as caches and our own metrics
   */
  public void register() {
    final Map<String,SolrInfoBean> infoRegistry = core.getInfoRegistry();
    // register self
    infoRegistry.put(STATISTICS_KEY, this);
    infoRegistry.put(name, this);
    for (@SuppressWarnings({"rawtypes"})SolrCache cache : cacheList) {
      cache.setState(SolrCache.State.LIVE);
      infoRegistry.put(cache.name(), cache);
    }
    this.solrMetricsContext = core.getSolrMetricsContext().getChildContext(this);
    for (@SuppressWarnings({"rawtypes"})SolrCache cache : cacheList) {
      cache.initializeMetrics(solrMetricsContext, SolrMetricManager.mkName(cache.name(), STATISTICS_KEY));
    }
    initializeMetrics(solrMetricsContext, STATISTICS_KEY);
    registerTime = new Date();
  }

  /**
   * Free's resources associated with this searcher.
   *
   * In particular, the underlying reader and any cache's in use are closed.
   */
  @Override
  public void close() throws IOException {
    if (log.isDebugEnabled()) {
      if (cachingEnabled) {
        final StringBuilder sb = new StringBuilder();
        sb.append("Closing ").append(name);
        for (@SuppressWarnings({"rawtypes"})SolrCache cache : cacheList) {
          sb.append("\n\t");
          sb.append(cache);
        }
        log.debug("{}", sb);
      } else {
        log.debug("Closing [{}]", name);
      }
    }

    core.getInfoRegistry().remove(name);

    // super.close();
    // can't use super.close() since it just calls reader.close() and that may only be called once
    // per reader (even if incRef() was previously called).

    long cpg = reader.getIndexCommit().getGeneration();
    try {
      if (closeReader) rawReader.decRef();
    } catch (Exception e) {
      SolrException.log(log, "Problem dec ref'ing reader", e);
    }

    if (directoryFactory.searchersReserveCommitPoints()) {
      core.getDeletionPolicy().releaseCommitPoint(cpg);
    }

    for (@SuppressWarnings({"rawtypes"})SolrCache cache : cacheList) {
      try {
        cache.close();
      } catch (Exception e) {
        SolrException.log(log, "Exception closing cache " + cache.name(), e);
      }
    }

    if (releaseDirectory) {
      directoryFactory.release(getIndexReader().directory());
    }

    try {
      SolrInfoBean.super.close();
    } catch (Exception e) {
      log.warn("Exception closing", e);
    }

    // do this at the end so it only gets done if there are no exceptions
    numCloses.incrementAndGet();
    assert ObjectReleaseTracker.release(this);
  }

  /** Direct access to the IndexSchema for use with this searcher */
  public IndexSchema getSchema() {
    return schema;
  }

  /**
   * Returns a collection of all field names the index reader knows about.
   */
  public Iterable<String> getFieldNames() {
    return Iterables.transform(getFieldInfos(), fieldInfo -> fieldInfo.name);
  }

  public SolrCache<Query,DocSet> getFilterCache() {
    return filterCache;
  }

  //
  // Set default regenerators on filter and query caches if they don't have any
  //
  public static void initRegenerators(SolrConfig solrConfig) {
    if (solrConfig.fieldValueCacheConfig != null && solrConfig.fieldValueCacheConfig.getRegenerator() == null) {
      solrConfig.fieldValueCacheConfig.setRegenerator(new CacheRegenerator() {
        @Override
        public boolean regenerateItem(SolrIndexSearcher newSearcher,
                                      @SuppressWarnings({"rawtypes"})SolrCache newCache,
                                      @SuppressWarnings({"rawtypes"})SolrCache oldCache,
            Object oldKey, Object oldVal) throws IOException {
          if (oldVal instanceof UnInvertedField) {
            UnInvertedField.getUnInvertedField((String) oldKey, newSearcher);
          }
          return true;
        }
      });
    }

    if (solrConfig.filterCacheConfig != null && solrConfig.filterCacheConfig.getRegenerator() == null) {
      solrConfig.filterCacheConfig.setRegenerator(new CacheRegenerator() {
        @Override
        @SuppressWarnings({"rawtypes"})public boolean regenerateItem(SolrIndexSearcher newSearcher
                , @SuppressWarnings({"rawtypes"})SolrCache newCache
                , @SuppressWarnings({"rawtypes"})SolrCache oldCache,
            Object oldKey, Object oldVal) throws IOException {
          newSearcher.cacheDocSet((Query) oldKey, null, false);
          return true;
        }
      });
    }

    if (solrConfig.queryResultCacheConfig != null && solrConfig.queryResultCacheConfig.getRegenerator() == null) {
      final int queryResultWindowSize = solrConfig.queryResultWindowSize;
      solrConfig.queryResultCacheConfig.setRegenerator(new CacheRegenerator() {
        @Override
        @SuppressWarnings({"rawtypes"})
        public boolean regenerateItem(SolrIndexSearcher newSearcher, SolrCache newCache, SolrCache oldCache,
            Object oldKey, Object oldVal) throws IOException {
          QueryResultKey key = (QueryResultKey) oldKey;
          int nDocs = 1;
          // request 1 doc and let caching round up to the next window size...
          // unless the window size is <=1, in which case we will pick
          // the minimum of the number of documents requested last time and
          // a reasonable number such as 40.
          // TODO: make more configurable later...

          if (queryResultWindowSize <= 1) {
            DocList oldList = (DocList) oldVal;
            int oldnDocs = oldList.offset() + oldList.size();
            // 40 has factors of 2,4,5,10,20
            nDocs = Math.min(oldnDocs, 40);
          }

          int flags = NO_CHECK_QCACHE | key.nc_flags;
          QueryCommand qc = new QueryCommand();
          qc.setQuery(key.query)
              .setFilterList(key.filters)
              .setSort(key.sort)
              .setLen(nDocs)
              .setSupersetMaxDoc(nDocs)
              .setFlags(flags);
          QueryResult qr = new QueryResult();
          newSearcher.getDocListC(qr, qc);
          return true;
        }
      });
    }
  }

  public QueryResult search(QueryResult qr, QueryCommand cmd) throws IOException {
    getDocListC(qr, cmd);
    return qr;
  }

  // FIXME: This option has been dead/noop since 3.1, should we re-enable or remove it?
  // public Hits search(Query query, Filter filter, Sort sort) throws IOException {
  // // todo - when Solr starts accepting filters, need to
  // // change this conditional check (filter!=null) and create a new filter
  // // that ANDs them together if it already exists.
  //
  // if (optimizer==null || filter!=null || !(query instanceof BooleanQuery)
  // ) {
  // return super.search(query,filter,sort);
  // } else {
  // Query[] newQuery = new Query[1];
  // Filter[] newFilter = new Filter[1];
  // optimizer.optimize((BooleanQuery)query, this, 0, newQuery, newFilter);
  //
  // return super.search(newQuery[0], newFilter[0], sort);
  // }
  // }

  /**
   * Retrieve the {@link Document} instance corresponding to the document id.
   *
   * @see SolrDocumentFetcher
   */
  @Override
  public Document doc(int docId) throws IOException {
    return doc(docId, (Set<String>) null);
  }

  /**
   * Visit a document's fields using a {@link StoredFieldVisitor}.
   * This method does not currently add to the Solr document cache.
   * 
   * @see IndexReader#document(int, StoredFieldVisitor)
   * @see SolrDocumentFetcher
   */
  @Override
  public final void doc(int docId, StoredFieldVisitor visitor) throws IOException {
    getDocFetcher().doc(docId, visitor);
  }

  /**
   * Retrieve the {@link Document} instance corresponding to the document id.
   * <p>
   * <b>NOTE</b>: the document will have all fields accessible, but if a field filter is provided, only the provided
   * fields will be loaded (the remainder will be available lazily).
   *
   * @see SolrDocumentFetcher
   */
  @Override
  public final Document doc(int i, Set<String> fields) throws IOException {
    return getDocFetcher().doc(i, fields);
  }

  /** expert: internal API, subject to change */
  public SolrCache<String,UnInvertedField> getFieldValueCache() {
    return fieldValueCache;
  }

  /** Returns a weighted sort according to this searcher */
  public Sort weightSort(Sort sort) throws IOException {
    return (sort != null) ? sort.rewrite(this) : null;
  }

  /** Returns a weighted sort spec according to this searcher */
  public SortSpec weightSortSpec(SortSpec originalSortSpec, Sort nullEquivalent) throws IOException {
    return implWeightSortSpec(
        originalSortSpec.getSort(),
        originalSortSpec.getCount(),
        originalSortSpec.getOffset(),
        nullEquivalent);
  }

  /** Returns a weighted sort spec according to this searcher */
  private SortSpec implWeightSortSpec(Sort originalSort, int num, int offset, Sort nullEquivalent) throws IOException {
    Sort rewrittenSort = weightSort(originalSort);
    if (rewrittenSort == null) {
      rewrittenSort = nullEquivalent;
    }

    final SortField[] rewrittenSortFields = rewrittenSort.getSort();
    final SchemaField[] rewrittenSchemaFields = new SchemaField[rewrittenSortFields.length];
    for (int ii = 0; ii < rewrittenSortFields.length; ++ii) {
      final String fieldName = rewrittenSortFields[ii].getField();
      rewrittenSchemaFields[ii] = (fieldName == null ? null : schema.getFieldOrNull(fieldName));
    }

    return new SortSpec(rewrittenSort, rewrittenSchemaFields, num, offset);
  }

  /**
   * Returns the first document number containing the term <code>t</code> Returns -1 if no document was found. This
   * method is primarily intended for clients that want to fetch documents using a unique identifier."
   * 
   * @return the first document number containing the term
   */
  public int getFirstMatch(Term t) throws IOException {
    long pair = lookupId(t.field(), t.bytes());
    if (pair == -1) {
      return -1;
    } else {
      final int segIndex = (int) (pair >> 32);
      final int segDocId = (int) pair;
      return leafContexts.get(segIndex).docBase + segDocId;
    }
  }

  /**
   * lookup the docid by the unique key field, and return the id *within* the leaf reader in the low 32 bits, and the
   * index of the leaf reader in the high 32 bits. -1 is returned if not found.
   * 
   * @lucene.internal
   */
  public long lookupId(BytesRef idBytes) throws IOException {
    return lookupId(schema.getUniqueKeyField().getName(), idBytes);
  }

  private long lookupId(String field, BytesRef idBytes) throws IOException {
    for (int i = 0, c = leafContexts.size(); i < c; i++) {
      final LeafReaderContext leaf = leafContexts.get(i);
      final LeafReader reader = leaf.reader();

      final Terms terms = reader.terms(field);
      if (terms == null) continue;

      TermsEnum te = terms.iterator();
      if (te.seekExact(idBytes)) {
        PostingsEnum docs = te.postings(null, PostingsEnum.NONE);
        docs = BitsFilteredPostingsEnum.wrap(docs, reader.getLiveDocs());
        int id = docs.nextDoc();
        if (id == DocIdSetIterator.NO_MORE_DOCS) continue;
        assert docs.nextDoc() == DocIdSetIterator.NO_MORE_DOCS;

        return (((long) i) << 32) | id;
      }
    }

    return -1;
  }

  /**
   * Compute and cache the DocSet that matches a query. The normal usage is expected to be cacheDocSet(myQuery,
   * null,false) meaning that Solr will determine if the Query warrants caching, and if so, will compute the DocSet that
   * matches the Query and cache it. If the answer to the query is already cached, nothing further will be done.
   * <p>
   * If the optionalAnswer DocSet is provided, it should *not* be modified after this call.
   *
   * @param query
   *          the lucene query that will act as the key
   * @param optionalAnswer
   *          the DocSet to be cached - if null, it will be computed.
   * @param mustCache
   *          if true, a best effort will be made to cache this entry. if false, heuristics may be used to determine if
   *          it should be cached.
   */
  public void cacheDocSet(Query query, DocSet optionalAnswer, boolean mustCache) throws IOException {
    // Even if the cache is null, still compute the DocSet as it may serve to warm the Lucene
    // or OS disk cache.
    if (optionalAnswer != null) {
      if (filterCache != null) {
        filterCache.put(query, optionalAnswer);
      }
      return;
    }

    // Throw away the result, relying on the fact that getDocSet
    // will currently always cache what it found. If getDocSet() starts
    // using heuristics about what to cache, and mustCache==true, (or if we
    // want this method to start using heuristics too) then
    // this needs to change.
    getDocSet(query);
  }

  private BitDocSet makeBitDocSet(DocSet answer) {
    // TODO: this should be implemented in DocSet, most likely with a getBits method that takes a maxDoc argument
    // or make DocSet instances remember maxDoc
    if (answer instanceof BitDocSet) {
      return (BitDocSet) answer;
    }
    FixedBitSet bs = new FixedBitSet(maxDoc());
    DocIterator iter = answer.iterator();
    while (iter.hasNext()) {
      bs.set(iter.nextDoc());
    }

    return new BitDocSet(bs, answer.size());
  }

  public BitDocSet getDocSetBits(Query q) throws IOException {
    DocSet answer = getDocSet(q);
    BitDocSet answerBits = makeBitDocSet(answer);
    if (answerBits != answer && filterCache != null) {
      filterCache.put(q, answerBits);
    }
    return answerBits;
  }

  // only handle positive (non negative) queries
  DocSet getPositiveDocSet(Query q) throws IOException {
    DocSet answer;
    if (filterCache != null) {
      answer = filterCache.get(q);
      if (answer != null) return answer;
    }
    answer = getDocSetNC(q, null);
    if (filterCache != null) filterCache.put(q, answer);
    return answer;
  }

  private static Query matchAllDocsQuery = new MatchAllDocsQuery();
  private volatile BitDocSet liveDocs;

  @Deprecated // TODO remove for 8.0
  public BitDocSet getLiveDocs() throws IOException {
    return getLiveDocSet();
  }

  /**
   * Returns an efficient random-access {@link DocSet} of the live docs.  It's cached.  Never null.
   * @lucene.internal the type of DocSet returned may change in the future
   */
  public BitDocSet getLiveDocSet() throws IOException {
    // Going through the filter cache will provide thread safety here if we only had getLiveDocs,
    // but the addition of setLiveDocs means we needed to add volatile to "liveDocs".
    BitDocSet docs = liveDocs;
    if (docs == null) {
      //note: maybe should instead calc manually by segment, using FixedBitSet.copyOf(segLiveDocs); avoid filter cache?
      liveDocs = docs = getDocSetBits(matchAllDocsQuery);
    }
    assert docs.size() == numDocs();
    return docs;
  }

  /**
   * Returns an efficient random-access {@link Bits} of the live docs.  It's cached.  Null means all docs are live.
   * Use this like {@link LeafReader#getLiveDocs()}.
   * @lucene.internal
   */
  //TODO rename to getLiveDocs in 8.0
  public Bits getLiveDocsBits() throws IOException {
    return getIndexReader().hasDeletions() ? getLiveDocSet().getBits() : null;
  }

  /** @lucene.internal */
  public boolean isLiveDocsInstantiated() {
    return liveDocs != null;
  }

  /** @lucene.internal */
  public void setLiveDocs(DocSet docs) {
    // a few places currently expect BitDocSet
    assert docs.size() == numDocs();
    this.liveDocs = makeBitDocSet(docs);
  }

  private static Comparator<Query> sortByCost = (q1, q2) -> ((ExtendedQuery) q1).getCost() - ((ExtendedQuery) q2).getCost();

  /**
   * Returns the set of document ids matching all queries. This method is cache-aware and attempts to retrieve the
   * answer from the cache if possible. If the answer was not cached, it may have been inserted into the cache as a
   * result of this call. This method can handle negative queries.
   * A null/empty list results in {@link #getLiveDocSet()}.
   * <p>
   * The DocSet returned should <b>not</b> be modified.
   */
  public DocSet getDocSet(List<Query> queries) throws IOException {

    ProcessedFilter pf = getProcessedFilter(null, queries);

    if (pf.postFilter == null) {
      if (pf.answer != null) {
        return pf.answer;
      } else if (pf.filter == null) {
        return getLiveDocSet(); // note: this is what happens when queries is an empty list
      }
    }

    DocSetCollector setCollector = new DocSetCollector(maxDoc());
    Collector collector = setCollector;
    if (pf.postFilter != null) {
      pf.postFilter.setLastDelegate(collector);
      collector = pf.postFilter;
    }

    Query query = pf.filter != null ? pf.filter : matchAllDocsQuery;

    search(query, collector);

    if (collector instanceof DelegatingCollector) {
      ((DelegatingCollector) collector).finish();
    }

    return DocSetUtil.getDocSet(setCollector, this);
  }

  /**
   * INTERNAL: The response object from {@link #getProcessedFilter(DocSet, List)}.
   * Holds a filter and postFilter pair that together match a set of documents.
   * Either of them may be null, in which case the semantics are to match everything.
   * @see #getProcessedFilter(DocSet, List)
   */
  public static class ProcessedFilter {
    public DocSet answer; // maybe null. Sometimes we have a docSet answer that represents the complete answer / result.
    public Query filter; // maybe null
    public DelegatingCollector postFilter; // maybe null
  }

  /**
   * INTERNAL: Processes conjunction (AND) of both args into a {@link ProcessedFilter} result.
   * Either arg may be null/empty thus doesn't restrict the matching docs.
   * Queries typically are resolved against the filter cache, and populate it.
   */
  public ProcessedFilter getProcessedFilter(DocSet setFilter, List<Query> queries) throws IOException {
    ProcessedFilter pf = new ProcessedFilter();
    if (queries == null || queries.size() == 0) {
      if (setFilter != null) {
        pf.answer = setFilter;
        pf.filter = setFilter.getTopFilter();
      }
      return pf;
    }

    // We combine all the filter queries that come from the filter cache & setFilter into "answer".
    // This might become pf.answer but not if there are any non-cached filters
    DocSet answer = null;

    boolean[] neg = new boolean[queries.size() + 1];
    DocSet[] sets = new DocSet[queries.size() + 1];
    List<Query> notCached = null;
    List<Query> postFilters = null;

    int end = 0;
    int smallestIndex = -1;

    if (setFilter != null) {
      answer = sets[end++] = setFilter;
      smallestIndex = end;
    } // we are done with setFilter at this point

    int smallestCount = Integer.MAX_VALUE;
    for (Query q : queries) {
      if (q instanceof ExtendedQuery) {
        ExtendedQuery eq = (ExtendedQuery) q;
        if (!eq.getCache()) {
          if (eq.getCost() >= 100 && eq instanceof PostFilter) {
            if (postFilters == null) postFilters = new ArrayList<>(sets.length - end);
            postFilters.add(q);
          } else {
            if (notCached == null) notCached = new ArrayList<>(sets.length - end);
            notCached.add(q);
          }
          continue;
        }
      }

      if (filterCache == null) {
        // there is no cache: don't pull bitsets
        if (notCached == null) notCached = new ArrayList<>(sets.length - end);
        WrappedQuery uncached = new WrappedQuery(q);
        uncached.setCache(false);
        notCached.add(uncached);
        continue;
      }

      Query posQuery = QueryUtils.getAbs(q);
      sets[end] = getPositiveDocSet(posQuery);
      // Negative query if absolute value different from original
      if (q == posQuery) {
        neg[end] = false;
        // keep track of the smallest positive set.
        // This optimization is only worth it if size() is cached, which it would
        // be if we don't do any set operations.
        int sz = sets[end].size();
        if (sz < smallestCount) {
          smallestCount = sz;
          smallestIndex = end;
          answer = sets[end];
        }
      } else {
        neg[end] = true;
      }

      end++;
    }

    // Are all of our normal cached filters negative?
    if (end > 0 && answer == null) {
      answer = getLiveDocSet();
    }

    // do negative queries first to shrink set size
    for (int i = 0; i < end; i++) {
      if (neg[i]) answer = answer.andNot(sets[i]);
    }

    for (int i = 0; i < end; i++) {
      if (!neg[i] && i != smallestIndex) answer = answer.intersection(sets[i]);
    }

    // ignore "answer" if it simply matches all docs
    if (answer != null && answer.size() == numDocs()) {
      answer = null;
    }

    // answer is done.

    // If no notCached nor postFilters, we can return now.
    if (notCached == null && postFilters == null) {
      // "answer" is the only part of the filter, so set it.
      if (answer != null) {
        pf.answer = answer;
        pf.filter = answer.getTopFilter();
      }
      return pf;
    }
    // pf.answer will remain null ...  (our local "answer" var is not the complete answer)

    // Set pf.filter based on combining "answer" and "notCached"
    if (notCached == null) {
      if (answer != null) {
        pf.filter = answer.getTopFilter();
      }
    } else {
      notCached.sort(sortByCost); // pointless?
      final BooleanQuery.Builder builder = new BooleanQuery.Builder();
      if (answer != null) {
        builder.add(answer.getTopFilter(), Occur.FILTER);
      }
      for (Query q : notCached) {
        Query qq = QueryUtils.makeQueryable(q);
        builder.add(qq, Occur.FILTER);
      }
      pf.filter = builder.build();
    }

    // Set pf.postFilter
    if (postFilters != null) {
      Collections.sort(postFilters, sortByCost);
      for (int i = postFilters.size() - 1; i >= 0; i--) {
        DelegatingCollector prev = pf.postFilter;
        pf.postFilter = ((PostFilter) postFilters.get(i)).getFilterCollector(this);
        if (prev != null) pf.postFilter.setDelegate(prev);
      }
    }

    return pf;
  }

  /** @lucene.internal */
  public DocSet getDocSet(DocsEnumState deState) throws IOException {
    int largestPossible = deState.termsEnum.docFreq();
    boolean useCache = filterCache != null && largestPossible >= deState.minSetSizeCached;
    TermQuery key = null;

    if (useCache) {
      key = new TermQuery(new Term(deState.fieldName, deState.termsEnum.term()));
      DocSet result = filterCache.get(key);
      if (result != null) return result;
    }

    int smallSetSize = DocSetUtil.smallSetSize(maxDoc());
    int scratchSize = Math.min(smallSetSize, largestPossible);
    if (deState.scratch == null || deState.scratch.length < scratchSize) deState.scratch = new int[scratchSize];

    final int[] docs = deState.scratch;
    int upto = 0;
    int bitsSet = 0;
    FixedBitSet fbs = null;

    PostingsEnum postingsEnum = deState.termsEnum.postings(deState.postingsEnum, PostingsEnum.NONE);
    postingsEnum = BitsFilteredPostingsEnum.wrap(postingsEnum, deState.liveDocs);
    if (deState.postingsEnum == null) {
      deState.postingsEnum = postingsEnum;
    }

    if (postingsEnum instanceof MultiPostingsEnum) {
      MultiPostingsEnum.EnumWithSlice[] subs = ((MultiPostingsEnum) postingsEnum).getSubs();
      int numSubs = ((MultiPostingsEnum) postingsEnum).getNumSubs();
      for (int subindex = 0; subindex < numSubs; subindex++) {
        MultiPostingsEnum.EnumWithSlice sub = subs[subindex];
        if (sub.postingsEnum == null) continue;
        int base = sub.slice.start;
        int docid;

        if (largestPossible > docs.length) {
          if (fbs == null) fbs = new FixedBitSet(maxDoc());
          while ((docid = sub.postingsEnum.nextDoc()) != DocIdSetIterator.NO_MORE_DOCS) {
            fbs.set(docid + base);
            bitsSet++;
          }
        } else {
          while ((docid = sub.postingsEnum.nextDoc()) != DocIdSetIterator.NO_MORE_DOCS) {
            docs[upto++] = docid + base;
          }
        }
      }
    } else {
      int docid;
      if (largestPossible > docs.length) {
        fbs = new FixedBitSet(maxDoc());
        while ((docid = postingsEnum.nextDoc()) != DocIdSetIterator.NO_MORE_DOCS) {
          fbs.set(docid);
          bitsSet++;
        }
      } else {
        while ((docid = postingsEnum.nextDoc()) != DocIdSetIterator.NO_MORE_DOCS) {
          docs[upto++] = docid;
        }
      }
    }

    DocSet result;
    if (fbs != null) {
      for (int i = 0; i < upto; i++) {
        fbs.set(docs[i]);
      }
      bitsSet += upto;
      result = new BitDocSet(fbs, bitsSet);
    } else {
      result = upto == 0 ? DocSet.empty() : new SortedIntDocSet(Arrays.copyOf(docs, upto));
    }

    if (useCache) {
      filterCache.put(key, result);
    }

    return result;
  }

  // query must be positive
  protected DocSet getDocSetNC(Query query, DocSet filter) throws IOException {
    return DocSetUtil.createDocSet(this, query, filter);
  }

  /**
   * Returns the set of document ids matching both the query.
   * This method is cache-aware and attempts to retrieve a DocSet of the query from the cache if possible.
   * If the answer was not cached, it may have been inserted into the cache as a result of this call.
   *
   * @return Non-null DocSet meeting the specified criteria.  Should <b>not</b> be modified by the caller.
   * @see #getDocSet(Query,DocSet)
   */
  public DocSet getDocSet(Query query) throws IOException {
    return getDocSet(query, null);
  }

  /**
   * Returns the set of document ids matching both the query and the filter.
   * This method is cache-aware and attempts to retrieve a DocSet of the query from the cache if possible.
   * If the answer was not cached, it may have been inserted into the cache as a result of this call.
   *
   * @param filter may be null if none
   * @return Non-null DocSet meeting the specified criteria.  Should <b>not</b> be modified by the caller.
   */
  public DocSet getDocSet(Query query, DocSet filter) throws IOException {
    boolean doCache = filterCache != null;
    if (query instanceof ExtendedQuery) {
      if (!((ExtendedQuery) query).getCache()) {
        doCache = false;
      }
      if (query instanceof WrappedQuery) {
        query = ((WrappedQuery) query).getWrappedQuery();
      }
    }

    if (!doCache) {
      query = QueryUtils.makeQueryable(query);
      return getDocSetNC(query, filter);
    }

    // Get the absolute value (positive version) of this query. If we
    // get back the same reference, we know it's positive.
    Query absQ = QueryUtils.getAbs(query);
    boolean positive = absQ == query;

    // note: can't use computeIfAbsent because can be recursive
    DocSet absAnswer = filterCache.get(absQ);
    if (absAnswer == null) {
      absAnswer = getDocSetNC(absQ, null);
      filterCache.put(absQ, absAnswer);
    }

    if (filter == null) {
      return positive ? absAnswer : getLiveDocSet().andNot(absAnswer);
    } else {
      return positive ? absAnswer.intersection(filter) : filter.andNot(absAnswer);
    }
  }

  /**
   * Returns documents matching both <code>query</code> and <code>filter</code> and sorted by <code>sort</code>.
   * <p>
   * This method is cache aware and may retrieve <code>filter</code> from the cache or make an insertion into the cache
   * as a result of this call.
   * <p>
   * FUTURE: The returned DocList may be retrieved from a cache.
   *
   * @param filter
   *          may be null
   * @param lsort
   *          criteria by which to sort (if null, query relevance is used)
   * @param offset
   *          offset into the list of documents to return
   * @param len
   *          maximum number of documents to return
   * @return DocList meeting the specified criteria, should <b>not</b> be modified by the caller.
   * @throws IOException
   *           If there is a low-level I/O error.
   */
  public DocList getDocList(Query query, Query filter, Sort lsort, int offset, int len) throws IOException {
    QueryCommand qc = new QueryCommand();
    qc.setQuery(query)
        .setFilterList(filter)
        .setSort(lsort)
        .setOffset(offset)
        .setLen(len);
    QueryResult qr = new QueryResult();
    search(qr, qc);
    return qr.getDocList();
  }

  /**
   * Returns documents matching both <code>query</code> and the intersection of the <code>filterList</code>, sorted by
   * <code>sort</code>.
   * <p>
   * This method is cache aware and may retrieve <code>filter</code> from the cache or make an insertion into the cache
   * as a result of this call.
   * <p>
   * FUTURE: The returned DocList may be retrieved from a cache.
   *
   * @param filterList
   *          may be null
   * @param lsort
   *          criteria by which to sort (if null, query relevance is used)
   * @param offset
   *          offset into the list of documents to return
   * @param len
   *          maximum number of documents to return
   * @return DocList meeting the specified criteria, should <b>not</b> be modified by the caller.
   * @throws IOException
   *           If there is a low-level I/O error.
   */
  public DocList getDocList(Query query, List<Query> filterList, Sort lsort, int offset, int len, int flags)
      throws IOException {
    QueryCommand qc = new QueryCommand();
    qc.setQuery(query)
        .setFilterList(filterList)
        .setSort(lsort)
        .setOffset(offset)
        .setLen(len)
        .setFlags(flags);
    QueryResult qr = new QueryResult();
    search(qr, qc);
    return qr.getDocList();
  }

  public static final int NO_CHECK_QCACHE = 0x80000000;
  public static final int GET_DOCSET = 0x40000000;
  static final int NO_CHECK_FILTERCACHE = 0x20000000;
  static final int NO_SET_QCACHE = 0x10000000;
  static final int SEGMENT_TERMINATE_EARLY = 0x08;
  public static final int TERMINATE_EARLY = 0x04;
  public static final int GET_DOCLIST = 0x02; // get the documents actually returned in a response
  public static final int GET_SCORES = 0x01;

  /**
   * getDocList version that uses+populates query and filter caches. In the event of a timeout, the cache is not
   * populated.
   */
  private void getDocListC(QueryResult qr, QueryCommand cmd) throws IOException {
    DocListAndSet out = new DocListAndSet();
    qr.setDocListAndSet(out);
    QueryResultKey key = null;
    int maxDocRequested = cmd.getOffset() + cmd.getLen();
    // check for overflow, and check for # docs in index
    if (maxDocRequested < 0 || maxDocRequested > maxDoc()) maxDocRequested = maxDoc();
    int supersetMaxDoc = maxDocRequested;
    DocList superset = null;

    int flags = cmd.getFlags();
    Query q = cmd.getQuery();
    if (q instanceof ExtendedQuery) {
      ExtendedQuery eq = (ExtendedQuery) q;
      if (!eq.getCache()) {
        flags |= (NO_CHECK_QCACHE | NO_SET_QCACHE | NO_CHECK_FILTERCACHE);
      }
    }

    // we can try and look up the complete query in the cache.
    // we can't do that if filter!=null though (we don't want to
    // do hashCode() and equals() for a big DocSet).
    if (queryResultCache != null && cmd.getFilter() == null
        && (flags & (NO_CHECK_QCACHE | NO_SET_QCACHE)) != ((NO_CHECK_QCACHE | NO_SET_QCACHE))) {
      // all of the current flags can be reused during warming,
      // so set all of them on the cache key.
      key = new QueryResultKey(q, cmd.getFilterList(), cmd.getSort(), flags, cmd.getMinExactCount());
      if ((flags & NO_CHECK_QCACHE) == 0) {
        superset = queryResultCache.get(key);

        if (superset != null) {
          // check that the cache entry has scores recorded if we need them
          if ((flags & GET_SCORES) == 0 || superset.hasScores()) {
            // NOTE: subset() returns null if the DocList has fewer docs than
            // requested
            out.docList = superset.subset(cmd.getOffset(), cmd.getLen());
          }
        }
        if (out.docList != null) {
          // found the docList in the cache... now check if we need the docset too.
          // OPT: possible future optimization - if the doclist contains all the matches,
          // use it to make the docset instead of rerunning the query.
          if (out.docSet == null && ((flags & GET_DOCSET) != 0)) {
            if (cmd.getFilterList() == null) {
              out.docSet = getDocSet(cmd.getQuery());
            } else {
              List<Query> newList = new ArrayList<>(cmd.getFilterList().size() + 1);
              newList.add(cmd.getQuery());
              newList.addAll(cmd.getFilterList());
              out.docSet = getDocSet(newList);
            }
          }
          return;
        }
      }

      // If we are going to generate the result, bump up to the
      // next resultWindowSize for better caching.

      if ((flags & NO_SET_QCACHE) == 0) {
        // handle 0 special case as well as avoid idiv in the common case.
        if (maxDocRequested < queryResultWindowSize) {
          supersetMaxDoc = queryResultWindowSize;
        } else {
          supersetMaxDoc = ((maxDocRequested - 1) / queryResultWindowSize + 1) * queryResultWindowSize;
          if (supersetMaxDoc < 0) supersetMaxDoc = maxDocRequested;
        }
      } else {
        key = null; // we won't be caching the result
      }
    }
    cmd.setSupersetMaxDoc(supersetMaxDoc);

    // OK, so now we need to generate an answer.
    // One way to do that would be to check if we have an unordered list
    // of results for the base query. If so, we can apply the filters and then
    // sort by the resulting set. This can only be used if:
    // - the sort doesn't contain score
    // - we don't want score returned.

    // check if we should try and use the filter cache
    boolean useFilterCache = false;
    if ((flags & (GET_SCORES | NO_CHECK_FILTERCACHE)) == 0 && useFilterForSortedQuery && cmd.getSort() != null
        && filterCache != null) {
      useFilterCache = true;
      SortField[] sfields = cmd.getSort().getSort();
      for (SortField sf : sfields) {
        if (sf.getType() == SortField.Type.SCORE) {
          useFilterCache = false;
          break;
        }
      }
    }

    if (useFilterCache) {
      // now actually use the filter cache.
      // for large filters that match few documents, this may be
      // slower than simply re-executing the query.
      if (out.docSet == null) {
        out.docSet = getDocSet(cmd.getQuery(), cmd.getFilter());
        List<Query> filterList = cmd.getFilterList();
        if (filterList != null && !filterList.isEmpty()) {
          out.docSet = out.docSet.intersection(getDocSet(cmd.getFilterList()));
        }
      }
      // todo: there could be a sortDocSet that could take a list of
      // the filters instead of anding them first...
      // perhaps there should be a multi-docset-iterator
      sortDocSet(qr, cmd);
    } else {
      // do it the normal way...
      if ((flags & GET_DOCSET) != 0) {
        // this currently conflates returning the docset for the base query vs
        // the base query and all filters.
        DocSet qDocSet = getDocListAndSetNC(qr, cmd);
        // cache the docSet matching the query w/o filtering
        if (qDocSet != null && filterCache != null && !qr.isPartialResults()) filterCache.put(cmd.getQuery(), qDocSet);
      } else {
        getDocListNC(qr, cmd);
      }
      assert null != out.docList : "docList is null";
    }

    if (null == cmd.getCursorMark()) {
      // Kludge...
      // we can't use DocSlice.subset, even though it should be an identity op
      // because it gets confused by situations where there are lots of matches, but
      // less docs in the slice then were requested, (due to the cursor)
      // so we have to short circuit the call.
      // None of which is really a problem since we can't use caching with
      // cursors anyway, but it still looks weird to have to special case this
      // behavior based on this condition - hence the long explanation.
      superset = out.docList;
      out.docList = superset.subset(cmd.getOffset(), cmd.getLen());
    } else {
      // sanity check our cursor assumptions
      assert null == superset : "cursor: superset isn't null";
      assert 0 == cmd.getOffset() : "cursor: command offset mismatch";
      assert 0 == out.docList.offset() : "cursor: docList offset mismatch";
      assert cmd.getLen() >= supersetMaxDoc : "cursor: superset len mismatch: " + cmd.getLen() + " vs "
          + supersetMaxDoc;
    }

    // lastly, put the superset in the cache if the size is less than or equal
    // to queryResultMaxDocsCached
    if (key != null && superset.size() <= queryResultMaxDocsCached && !qr.isPartialResults()) {
      queryResultCache.put(key, superset);
    }
  }

  /**
   * Helper method for extracting the {@link FieldDoc} sort values from a {@link TopFieldDocs} when available and making
   * the appropriate call to {@link QueryResult#setNextCursorMark} when applicable.
   *
   * @param qr
   *          <code>QueryResult</code> to modify
   * @param qc
   *          <code>QueryCommand</code> for context of method
   * @param topDocs
   *          May or may not be a <code>TopFieldDocs</code>
   */
  private void populateNextCursorMarkFromTopDocs(QueryResult qr, QueryCommand qc, TopDocs topDocs) {
    // TODO: would be nice to rename & generalize this method for non-cursor cases...
    // ...would be handy to reuse the ScoreDoc/FieldDoc sort vals directly in distrib sort
    // ...but that has non-trivial queryResultCache implications
    // See: SOLR-5595

    if (null == qc.getCursorMark()) {
      // nothing to do, short circuit out
      return;
    }

    final CursorMark lastCursorMark = qc.getCursorMark();

    // if we have a cursor, then we have a sort that at minimum involves uniqueKey..
    // so we must have a TopFieldDocs containing FieldDoc[]
    assert topDocs instanceof TopFieldDocs : "TopFieldDocs cursor constraint violated";
    final TopFieldDocs topFieldDocs = (TopFieldDocs) topDocs;
    final ScoreDoc[] scoreDocs = topFieldDocs.scoreDocs;

    if (0 == scoreDocs.length) {
      // no docs on this page, re-use existing cursor mark
      qr.setNextCursorMark(lastCursorMark);
    } else {
      ScoreDoc lastDoc = scoreDocs[scoreDocs.length - 1];
      assert lastDoc instanceof FieldDoc : "FieldDoc cursor constraint violated";

      List<Object> lastFields = Arrays.<Object> asList(((FieldDoc) lastDoc).fields);
      CursorMark nextCursorMark = lastCursorMark.createNext(lastFields);
      assert null != nextCursorMark : "null nextCursorMark";
      qr.setNextCursorMark(nextCursorMark);
    }
  }

  /**
   * Helper method for inspecting QueryCommand and creating the appropriate {@link TopDocsCollector}
   *
   * @param len
   *          the number of docs to return
   * @param cmd
   *          The Command whose properties should determine the type of TopDocsCollector to use.
   */
  @SuppressWarnings({"rawtypes"})
  private TopDocsCollector buildTopDocsCollector(int len, QueryCommand cmd) throws IOException {
    int minNumFound = cmd.getMinExactCount();
    Query q = cmd.getQuery();
    if (q instanceof RankQuery) {
      RankQuery rq = (RankQuery) q;
      return rq.getTopDocsCollector(len, cmd, this);
    }

    if (null == cmd.getSort()) {
      assert null == cmd.getCursorMark() : "have cursor but no sort";
      return TopScoreDocCollector.create(len, minNumFound);
    } else {
      // we have a sort
      final Sort weightedSort = weightSort(cmd.getSort());
      final CursorMark cursor = cmd.getCursorMark();

      final FieldDoc searchAfter = (null != cursor ? cursor.getSearchAfterFieldDoc() : null);
      return TopFieldCollector.create(weightedSort, len, searchAfter, minNumFound);
    }
  }

  private void getDocListNC(QueryResult qr, QueryCommand cmd) throws IOException {
    int len = cmd.getSupersetMaxDoc();
    int last = len;
    if (last < 0 || last > maxDoc()) last = maxDoc();
    final int lastDocRequested = last;
    int nDocsReturned;
    int totalHits;
    float maxScore;
    int[] ids;
    float[] scores;

    boolean needScores = (cmd.getFlags() & GET_SCORES) != 0;

    ProcessedFilter pf = getProcessedFilter(cmd.getFilter(), cmd.getFilterList());
    final Query query = QueryUtils.combineQueryAndFilter(QueryUtils.makeQueryable(cmd.getQuery()), pf.filter);
    Relation hitsRelation;

    // handle zero case...
    if (lastDocRequested <= 0) {
      final float[] topscore = new float[] {Float.NEGATIVE_INFINITY};
      final int[] numHits = new int[1];

      Collector collector;

      if (!needScores) {
        collector = new SimpleCollector() {
          @Override
          public void collect(int doc) {
            numHits[0]++;
          }

          @Override
          public ScoreMode scoreMode() {
            return ScoreMode.COMPLETE_NO_SCORES;
          }
        };
      } else {
        collector = new SimpleCollector() {
          Scorable scorer;

          @Override
          public void setScorer(Scorable scorer) {
            this.scorer = scorer;
          }

          @Override
          public void collect(int doc) throws IOException {
            numHits[0]++;
            float score = scorer.score();
            if (score > topscore[0]) topscore[0] = score;
          }

          @Override
          public ScoreMode scoreMode() {
            return ScoreMode.COMPLETE;
          }
        };
      }

      buildAndRunCollectorChain(qr, query, collector, cmd, pf.postFilter);

      nDocsReturned = 0;
      ids = new int[nDocsReturned];
      scores = new float[nDocsReturned];
      totalHits = numHits[0];
      maxScore = totalHits > 0 ? topscore[0] : 0.0f;
      // no docs on this page, so cursor doesn't change
      qr.setNextCursorMark(cmd.getCursorMark());
      hitsRelation = Relation.EQUAL_TO;
    } else {
      final TopDocsCollector<?> topCollector = buildTopDocsCollector(len, cmd);
      MaxScoreCollector maxScoreCollector = null;
      Collector collector = topCollector;
      if ((cmd.getFlags() & GET_SCORES) != 0) {
        maxScoreCollector = new MaxScoreCollector();
        collector = MultiCollector.wrap(topCollector, maxScoreCollector);
      }
      ScoreMode scoreModeUsed = buildAndRunCollectorChain(qr, query, collector, cmd, pf.postFilter).scoreMode();

      totalHits = topCollector.getTotalHits();
      TopDocs topDocs = topCollector.topDocs(0, len);
      if (scoreModeUsed == ScoreMode.COMPLETE || scoreModeUsed == ScoreMode.COMPLETE_NO_SCORES) {
        hitsRelation = TotalHits.Relation.EQUAL_TO;
      } else {
        hitsRelation = topDocs.totalHits.relation;
      }
      if (cmd.getSort() != null && cmd.getQuery() instanceof RankQuery == false && (cmd.getFlags() & GET_SCORES) != 0) {
        TopFieldCollector.populateScores(topDocs.scoreDocs, this, query);
      }
      populateNextCursorMarkFromTopDocs(qr, cmd, topDocs);

      maxScore = totalHits > 0 ? (maxScoreCollector == null ? Float.NaN : maxScoreCollector.getMaxScore()) : 0.0f;
      nDocsReturned = topDocs.scoreDocs.length;
      ids = new int[nDocsReturned];
      scores = (cmd.getFlags() & GET_SCORES) != 0 ? new float[nDocsReturned] : null;
      for (int i = 0; i < nDocsReturned; i++) {
        ScoreDoc scoreDoc = topDocs.scoreDocs[i];
        ids[i] = scoreDoc.doc;
        if (scores != null) scores[i] = scoreDoc.score;
      }
    }

    int sliceLen = Math.min(lastDocRequested, nDocsReturned);
    if (sliceLen < 0) sliceLen = 0;
    qr.setDocList(new DocSlice(0, sliceLen, ids, scores, totalHits, maxScore, hitsRelation));
  }

  // any DocSet returned is for the query only, without any filtering... that way it may
  // be cached if desired.
  private DocSet getDocListAndSetNC(QueryResult qr, QueryCommand cmd) throws IOException {
    int len = cmd.getSupersetMaxDoc();
    int last = len;
    if (last < 0 || last > maxDoc()) last = maxDoc();
    final int lastDocRequested = last;
    int nDocsReturned;
    int totalHits;
    float maxScore;
    int[] ids;
    float[] scores;
    DocSet set;

    boolean needScores = (cmd.getFlags() & GET_SCORES) != 0;
    int maxDoc = maxDoc();
    cmd.setMinExactCount(Integer.MAX_VALUE);// We need the full DocSet

    ProcessedFilter pf = getProcessedFilter(cmd.getFilter(), cmd.getFilterList());
    final Query query = QueryUtils.combineQueryAndFilter(QueryUtils.makeQueryable(cmd.getQuery()), pf.filter);

    // handle zero case...
    if (lastDocRequested <= 0) {
      final float[] topscore = new float[] {Float.NEGATIVE_INFINITY};

      Collector collector;
      final DocSetCollector setCollector = new DocSetCollector(maxDoc);

      if (!needScores) {
        collector = setCollector;
      } else {
        final Collector topScoreCollector = new SimpleCollector() {

          Scorable scorer;

          @Override
          public void setScorer(Scorable scorer) throws IOException {
            this.scorer = scorer;
          }

          @Override
          public void collect(int doc) throws IOException {
            float score = scorer.score();
            if (score > topscore[0]) topscore[0] = score;
          }

          @Override
          public ScoreMode scoreMode() {
            return ScoreMode.TOP_SCORES;
          }
        };

        collector = MultiCollector.wrap(setCollector, topScoreCollector);
      }

      buildAndRunCollectorChain(qr, query, collector, cmd, pf.postFilter);

      set = DocSetUtil.getDocSet(setCollector, this);

      nDocsReturned = 0;
      ids = new int[nDocsReturned];
      scores = new float[nDocsReturned];
      totalHits = set.size();
      maxScore = totalHits > 0 ? topscore[0] : 0.0f;
      // no docs on this page, so cursor doesn't change
      qr.setNextCursorMark(cmd.getCursorMark());
    } else {
      @SuppressWarnings({"rawtypes"})
      final TopDocsCollector topCollector = buildTopDocsCollector(len, cmd);
      DocSetCollector setCollector = new DocSetCollector(maxDoc);
      MaxScoreCollector maxScoreCollector = null;
      List<Collector> collectors = new ArrayList<>(Arrays.asList(topCollector, setCollector));

      if ((cmd.getFlags() & GET_SCORES) != 0) {
        maxScoreCollector = new MaxScoreCollector();
        collectors.add(maxScoreCollector);
      }

      Collector collector = MultiCollector.wrap(collectors);

      buildAndRunCollectorChain(qr, query, collector, cmd, pf.postFilter);

      set = DocSetUtil.getDocSet(setCollector, this);

      totalHits = topCollector.getTotalHits();
      assert (totalHits == set.size()) || qr.isPartialResults();

      TopDocs topDocs = topCollector.topDocs(0, len);
      if (cmd.getSort() != null && cmd.getQuery() instanceof RankQuery == false && (cmd.getFlags() & GET_SCORES) != 0) {
        TopFieldCollector.populateScores(topDocs.scoreDocs, this, query);
      }
      populateNextCursorMarkFromTopDocs(qr, cmd, topDocs);
      maxScore = totalHits > 0 ? (maxScoreCollector == null ? Float.NaN : maxScoreCollector.getMaxScore()) : 0.0f;
      nDocsReturned = topDocs.scoreDocs.length;

      ids = new int[nDocsReturned];
      scores = (cmd.getFlags() & GET_SCORES) != 0 ? new float[nDocsReturned] : null;
      for (int i = 0; i < nDocsReturned; i++) {
        ScoreDoc scoreDoc = topDocs.scoreDocs[i];
        ids[i] = scoreDoc.doc;
        if (scores != null) scores[i] = scoreDoc.score;
      }
    }

    int sliceLen = Math.min(lastDocRequested, nDocsReturned);
    if (sliceLen < 0) sliceLen = 0;

    qr.setDocList(new DocSlice(0, sliceLen, ids, scores, totalHits, maxScore, TotalHits.Relation.EQUAL_TO));
    // TODO: if we collect results before the filter, we just need to intersect with
    // that filter to generate the DocSet for qr.setDocSet()
    qr.setDocSet(set);

    // TODO: currently we don't generate the DocSet for the base query,
    // but the QueryDocSet == CompleteDocSet if filter==null.
    return pf.filter == null && pf.postFilter == null ? qr.getDocSet() : null;
  }

  /**
   * Returns documents matching both <code>query</code> and <code>filter</code> and sorted by <code>sort</code>. FUTURE:
   * The returned DocList may be retrieved from a cache.
   *
   * @param filter
   *          may be null
   * @param lsort
   *          criteria by which to sort (if null, query relevance is used)
   * @param offset
   *          offset into the list of documents to return
   * @param len
   *          maximum number of documents to return
   * @return DocList meeting the specified criteria, should <b>not</b> be modified by the caller.
   * @throws IOException
   *           If there is a low-level I/O error.
   */
  public DocList getDocList(Query query, DocSet filter, Sort lsort, int offset, int len) throws IOException {
    QueryCommand qc = new QueryCommand();
    qc.setQuery(query)
        .setFilter(filter)
        .setSort(lsort)
        .setOffset(offset)
        .setLen(len);
    QueryResult qr = new QueryResult();
    search(qr, qc);
    return qr.getDocList();
  }

  /**
   * Returns documents matching both <code>query</code> and <code>filter</code> and sorted by <code>sort</code>. Also
   * returns the complete set of documents matching <code>query</code> and <code>filter</code> (regardless of
   * <code>offset</code> and <code>len</code>).
   * <p>
   * This method is cache aware and may retrieve <code>filter</code> from the cache or make an insertion into the cache
   * as a result of this call.
   * <p>
   * FUTURE: The returned DocList may be retrieved from a cache.
   * <p>
   * The DocList and DocSet returned should <b>not</b> be modified.
   *
   * @param filter
   *          may be null
   * @param lsort
   *          criteria by which to sort (if null, query relevance is used)
   * @param offset
   *          offset into the list of documents to return
   * @param len
   *          maximum number of documents to return
   * @return DocListAndSet meeting the specified criteria, should <b>not</b> be modified by the caller.
   * @throws IOException
   *           If there is a low-level I/O error.
   */
  public DocListAndSet getDocListAndSet(Query query, Query filter, Sort lsort, int offset, int len) throws IOException {
    QueryCommand qc = new QueryCommand();
    qc.setQuery(query)
        .setFilterList(filter)
        .setSort(lsort)
        .setOffset(offset)
        .setLen(len)
        .setNeedDocSet(true);
    QueryResult qr = new QueryResult();
    search(qr, qc);
    return qr.getDocListAndSet();
  }

  /**
   * Returns documents matching both <code>query</code> and <code>filter</code> and sorted by <code>sort</code>. Also
   * returns the compete set of documents matching <code>query</code> and <code>filter</code> (regardless of
   * <code>offset</code> and <code>len</code>).
   * <p>
   * This method is cache aware and may retrieve <code>filter</code> from the cache or make an insertion into the cache
   * as a result of this call.
   * <p>
   * FUTURE: The returned DocList may be retrieved from a cache.
   * <p>
   * The DocList and DocSet returned should <b>not</b> be modified.
   *
   * @param filter
   *          may be null
   * @param lsort
   *          criteria by which to sort (if null, query relevance is used)
   * @param offset
   *          offset into the list of documents to return
   * @param len
   *          maximum number of documents to return
   * @param flags
   *          user supplied flags for the result set
   * @return DocListAndSet meeting the specified criteria, should <b>not</b> be modified by the caller.
   * @throws IOException
   *           If there is a low-level I/O error.
   */
  public DocListAndSet getDocListAndSet(Query query, Query filter, Sort lsort, int offset, int len, int flags)
      throws IOException {
    QueryCommand qc = new QueryCommand();
    qc.setQuery(query)
        .setFilterList(filter)
        .setSort(lsort)
        .setOffset(offset)
        .setLen(len)
        .setFlags(flags)
        .setNeedDocSet(true);
    QueryResult qr = new QueryResult();
    search(qr, qc);
    return qr.getDocListAndSet();
  }

  /**
   * Returns documents matching both <code>query</code> and the intersection of <code>filterList</code>, sorted by
   * <code>sort</code>. Also returns the compete set of documents matching <code>query</code> and <code>filter</code>
   * (regardless of <code>offset</code> and <code>len</code>).
   * <p>
   * This method is cache aware and may retrieve <code>filter</code> from the cache or make an insertion into the cache
   * as a result of this call.
   * <p>
   * FUTURE: The returned DocList may be retrieved from a cache.
   * <p>
   * The DocList and DocSet returned should <b>not</b> be modified.
   *
   * @param filterList
   *          may be null
   * @param lsort
   *          criteria by which to sort (if null, query relevance is used)
   * @param offset
   *          offset into the list of documents to return
   * @param len
   *          maximum number of documents to return
   * @return DocListAndSet meeting the specified criteria, should <b>not</b> be modified by the caller.
   * @throws IOException
   *           If there is a low-level I/O error.
   */
  public DocListAndSet getDocListAndSet(Query query, List<Query> filterList, Sort lsort, int offset, int len)
      throws IOException {
    QueryCommand qc = new QueryCommand();
    qc.setQuery(query)
        .setFilterList(filterList)
        .setSort(lsort)
        .setOffset(offset)
        .setLen(len)
        .setNeedDocSet(true);
    QueryResult qr = new QueryResult();
    search(qr, qc);
    return qr.getDocListAndSet();
  }

  /**
   * Returns documents matching both <code>query</code> and the intersection of <code>filterList</code>, sorted by
   * <code>sort</code>. Also returns the compete set of documents matching <code>query</code> and <code>filter</code>
   * (regardless of <code>offset</code> and <code>len</code>).
   * <p>
   * This method is cache aware and may retrieve <code>filter</code> from the cache or make an insertion into the cache
   * as a result of this call.
   * <p>
   * FUTURE: The returned DocList may be retrieved from a cache.
   * <p>
   * The DocList and DocSet returned should <b>not</b> be modified.
   *
   * @param filterList
   *          may be null
   * @param lsort
   *          criteria by which to sort (if null, query relevance is used)
   * @param offset
   *          offset into the list of documents to return
   * @param len
   *          maximum number of documents to return
   * @param flags
   *          user supplied flags for the result set
   * @return DocListAndSet meeting the specified criteria, should <b>not</b> be modified by the caller.
   * @throws IOException
   *           If there is a low-level I/O error.
   */
  public DocListAndSet getDocListAndSet(Query query, List<Query> filterList, Sort lsort, int offset, int len, int flags)
      throws IOException {
    QueryCommand qc = new QueryCommand();
    qc.setQuery(query)
        .setFilterList(filterList)
        .setSort(lsort)
        .setOffset(offset)
        .setLen(len)
        .setFlags(flags)
        .setNeedDocSet(true);
    QueryResult qr = new QueryResult();
    search(qr, qc);
    return qr.getDocListAndSet();
  }

  /**
   * Returns documents matching both <code>query</code> and <code>filter</code> and sorted by <code>sort</code>. Also
   * returns the compete set of documents matching <code>query</code> and <code>filter</code> (regardless of
   * <code>offset</code> and <code>len</code>).
   * <p>
   * FUTURE: The returned DocList may be retrieved from a cache.
   *
   * @param filter
   *          may be null
   * @param lsort
   *          criteria by which to sort (if null, query relevance is used)
   * @param offset
   *          offset into the list of documents to return
   * @param len
   *          maximum number of documents to return
   * @return DocListAndSet meeting the specified criteria, should <b>not</b> be modified by the caller.
   * @throws IOException
   *           If there is a low-level I/O error.
   */
  public DocListAndSet getDocListAndSet(Query query, DocSet filter, Sort lsort, int offset, int len)
      throws IOException {
    QueryCommand qc = new QueryCommand();
    qc.setQuery(query)
        .setFilter(filter)
        .setSort(lsort)
        .setOffset(offset)
        .setLen(len)
        .setNeedDocSet(true);
    QueryResult qr = new QueryResult();
    search(qr, qc);
    return qr.getDocListAndSet();
  }

  /**
   * Returns documents matching both <code>query</code> and <code>filter</code> and sorted by <code>sort</code>. Also
   * returns the compete set of documents matching <code>query</code> and <code>filter</code> (regardless of
   * <code>offset</code> and <code>len</code>).
   * <p>
   * This method is cache aware and may make an insertion into the cache as a result of this call.
   * <p>
   * FUTURE: The returned DocList may be retrieved from a cache.
   * <p>
   * The DocList and DocSet returned should <b>not</b> be modified.
   *
   * @param filter
   *          may be null
   * @param lsort
   *          criteria by which to sort (if null, query relevance is used)
   * @param offset
   *          offset into the list of documents to return
   * @param len
   *          maximum number of documents to return
   * @param flags
   *          user supplied flags for the result set
   * @return DocListAndSet meeting the specified criteria, should <b>not</b> be modified by the caller.
   * @throws IOException
   *           If there is a low-level I/O error.
   */
  public DocListAndSet getDocListAndSet(Query query, DocSet filter, Sort lsort, int offset, int len, int flags)
      throws IOException {
    QueryCommand qc = new QueryCommand();
    qc.setQuery(query)
        .setFilter(filter)
        .setSort(lsort)
        .setOffset(offset)
        .setLen(len)
        .setFlags(flags)
        .setNeedDocSet(true);
    QueryResult qr = new QueryResult();
    search(qr, qc);
    return qr.getDocListAndSet();
  }

  protected void sortDocSet(QueryResult qr, QueryCommand cmd) throws IOException {
    DocSet set = qr.getDocListAndSet().docSet;
    int nDocs = cmd.getSupersetMaxDoc();
    if (nDocs == 0) {
      // SOLR-2923
      qr.getDocListAndSet().docList = new DocSlice(0, 0, new int[0], null, set.size(), 0f, TotalHits.Relation.EQUAL_TO);
      qr.setNextCursorMark(cmd.getCursorMark());
      return;
    }

    // bit of a hack to tell if a set is sorted - do it better in the future.
    boolean inOrder = set instanceof BitDocSet || set instanceof SortedIntDocSet;

    @SuppressWarnings({"rawtypes"})
    TopDocsCollector topCollector = buildTopDocsCollector(nDocs, cmd);

    DocIterator iter = set.iterator();
    int base = 0;
    int end = 0;
    int readerIndex = 0;

    LeafCollector leafCollector = null;
    while (iter.hasNext()) {
      int doc = iter.nextDoc();
      while (doc >= end) {
        LeafReaderContext leaf = leafContexts.get(readerIndex++);
        base = leaf.docBase;
        end = base + leaf.reader().maxDoc();
        leafCollector = topCollector.getLeafCollector(leaf);
        // we should never need to set the scorer given the settings for the collector
      }
      leafCollector.collect(doc - base);
    }

    TopDocs topDocs = topCollector.topDocs(0, nDocs);

    int nDocsReturned = topDocs.scoreDocs.length;
    int[] ids = new int[nDocsReturned];

    for (int i = 0; i < nDocsReturned; i++) {
      ScoreDoc scoreDoc = topDocs.scoreDocs[i];
      ids[i] = scoreDoc.doc;
    }

    assert topDocs.totalHits.relation == TotalHits.Relation.EQUAL_TO;
    qr.getDocListAndSet().docList = new DocSlice(0, nDocsReturned, ids, null, topDocs.totalHits.value, 0.0f, topDocs.totalHits.relation);
    populateNextCursorMarkFromTopDocs(qr, cmd, topDocs);
  }

  /**
   * Returns the number of documents that match both <code>a</code> and <code>b</code>.
   * <p>
   * This method is cache-aware and may check as well as modify the cache.
   *
   * @return the number of documents in the intersection between <code>a</code> and <code>b</code>.
   * @throws IOException
   *           If there is a low-level I/O error.
   */
  public int numDocs(Query a, DocSet b) throws IOException {
    if (b.size() == 0) {
      return 0;
    }
    if (filterCache != null) {
      // Negative query if absolute value different from original
      Query absQ = QueryUtils.getAbs(a);
      DocSet positiveA = getPositiveDocSet(absQ);
      return a == absQ ? b.intersectionSize(positiveA) : b.andNotSize(positiveA);
    } else {
      // If there isn't a cache, then do a single filtered query
      // NOTE: we cannot use FilteredQuery, because BitDocSet assumes it will never
      // have deleted documents, but UninvertedField's doNegative has sets with deleted docs
      TotalHitCountCollector collector = new TotalHitCountCollector();
      BooleanQuery.Builder bq = new BooleanQuery.Builder();
      bq.add(QueryUtils.makeQueryable(a), Occur.MUST);
      bq.add(new ConstantScoreQuery(b.getTopFilter()), Occur.MUST);
      super.search(bq.build(), collector);
      return collector.getTotalHits();
    }
  }

  /** @lucene.internal */
  public int numDocs(DocSet a, DocsEnumState deState) throws IOException {
    // Negative query if absolute value different from original
    return a.intersectionSize(getDocSet(deState));
  }

  public static class DocsEnumState {
    public String fieldName; // currently interned for as long as lucene requires it
    public TermsEnum termsEnum;
    public Bits liveDocs;
    public PostingsEnum postingsEnum;

    public int minSetSizeCached;

    public int[] scratch;
  }

  /**
   * Returns the number of documents that match both <code>a</code> and <code>b</code>.
   * <p>
   * This method is cache-aware and may check as well as modify the cache.
   *
   * @return the number of documents in the intersection between <code>a</code> and <code>b</code>.
   * @throws IOException
   *           If there is a low-level I/O error.
   */
  public int numDocs(Query a, Query b) throws IOException {
    Query absA = QueryUtils.getAbs(a);
    Query absB = QueryUtils.getAbs(b);
    DocSet positiveA = getPositiveDocSet(absA);
    DocSet positiveB = getPositiveDocSet(absB);

    // Negative query if absolute value different from original
    if (a == absA) {
      if (b == absB) return positiveA.intersectionSize(positiveB);
      return positiveA.andNotSize(positiveB);
    }
    if (b == absB) return positiveB.andNotSize(positiveA);

    // if both negative, we need to create a temp DocSet since we
    // don't have a counting method that takes three.
    DocSet all = getLiveDocSet();

    // -a -b == *:*.andNot(a).andNotSize(b) == *.*.andNotSize(a.union(b))
    // we use the last form since the intermediate DocSet should normally be smaller.
    return all.andNotSize(positiveA.union(positiveB));
  }

  /** @lucene.internal */
  public boolean intersects(DocSet a, DocsEnumState deState) throws IOException {
    return a.intersects(getDocSet(deState));
  }

  /**
   * Warm this searcher based on an old one (primarily for auto-cache warming).
   */
  @SuppressWarnings({"unchecked"})
  public void warm(SolrIndexSearcher old) {
    // Make sure this is first! filters can help queryResults execute!
    long warmingStartTime = System.nanoTime();
    // warm the caches in order...
    ModifiableSolrParams params = new ModifiableSolrParams();
    params.add("warming", "true");
    for (int i = 0; i < cacheList.length; i++) {
      if (log.isDebugEnabled()) {
        log.debug("autowarming [{}] from [{}]\n\t{}", this, old, old.cacheList[i]);
      }

      final SolrQueryRequest req = new LocalSolrQueryRequest(core, params) {
        @Override
        public SolrIndexSearcher getSearcher() {
          return SolrIndexSearcher.this;
        }

        @Override
        public void close() {}
      };

      final SolrQueryResponse rsp = new SolrQueryResponse();
      SolrRequestInfo.setRequestInfo(new SolrRequestInfo(req, rsp));
      try {
        cacheList[i].warm(this, old.cacheList[i]);
      } finally {
        try {
          req.close();
        } finally {
          SolrRequestInfo.clearRequestInfo();
        }
      }

      if (log.isDebugEnabled()) {
        log.debug("autowarming result for [{}]\n\t{}", this, cacheList[i]);
      }
    }
    warmupTime = TimeUnit.MILLISECONDS.convert(System.nanoTime() - warmingStartTime, TimeUnit.NANOSECONDS);
  }

  /**
   * return the named generic cache
   */
  @SuppressWarnings({"rawtypes"})
  public SolrCache getCache(String cacheName) {
    return cacheMap.get(cacheName);
  }

  /**
   * lookup an entry in a generic cache
   */
  @SuppressWarnings({"unchecked"})
  public Object cacheLookup(String cacheName, Object key) {
    @SuppressWarnings({"rawtypes"})
    SolrCache cache = cacheMap.get(cacheName);
    return cache == null ? null : cache.get(key);
  }

  /**
   * insert an entry in a generic cache
   */
  @SuppressWarnings({"unchecked"})
  public Object cacheInsert(String cacheName, Object key, Object val) {
    @SuppressWarnings({"rawtypes"})
    SolrCache cache = cacheMap.get(cacheName);
    return cache == null ? null : cache.put(key, val);
  }

  public Date getOpenTimeStamp() {
    return openTime;
  }

  // public but primarily for test case usage
  public long getOpenNanoTime() {
    return openNanoTime;
  }

  @Override
  public Explanation explain(Query query, int doc) throws IOException {
    return super.explain(QueryUtils.makeQueryable(query), doc);
  }

  /** @lucene.internal
   * gets a cached version of the IndexFingerprint for this searcher
   **/
  public IndexFingerprint getIndexFingerprint(long maxVersion) throws IOException {
    final SolrIndexSearcher searcher = this;
    final AtomicReference<IOException> exception = new AtomicReference<>();
    try {
      return searcher.getTopReaderContext().leaves().stream()
          .map(ctx -> {
            try {
              return searcher.getCore().getIndexFingerprint(searcher, ctx, maxVersion);
            } catch (IOException e) {
              exception.set(e);
              return null;
            }
          })
          .filter(java.util.Objects::nonNull)
          .reduce(new IndexFingerprint(maxVersion), IndexFingerprint::reduce);

    } finally {
      if (exception.get() != null) throw exception.get();
    }
  }


  /////////////////////////////////////////////////////////////////////
  // SolrInfoBean stuff: Statistics and Module Info
  /////////////////////////////////////////////////////////////////////

  @Override
  public String getName() {
    return SolrIndexSearcher.class.getName();
  }

  @Override
  public String getDescription() {
    return "index searcher";
  }

  @Override
  public Category getCategory() {
    return Category.CORE;
  }

  @Override
  public SolrMetricsContext getSolrMetricsContext() {
    return solrMetricsContext;
  }

  @Override
  public void initializeMetrics(SolrMetricsContext parentContext, String scope) {
    parentContext.gauge(() -> name, true, "searcherName", Category.SEARCHER.toString(), scope);
    parentContext.gauge(() -> cachingEnabled, true, "caching", Category.SEARCHER.toString(), scope);
    parentContext.gauge(() -> openTime, true, "openedAt", Category.SEARCHER.toString(), scope);
    parentContext.gauge(() -> warmupTime, true, "warmupTime", Category.SEARCHER.toString(), scope);
    parentContext.gauge(() -> registerTime, true, "registeredAt", Category.SEARCHER.toString(), scope);
    // reader stats
    parentContext.gauge(rgauge(parentContext.nullNumber(), () -> reader.numDocs()), true, "numDocs", Category.SEARCHER.toString(), scope);
    parentContext.gauge(rgauge(parentContext.nullNumber(), () -> reader.maxDoc()), true, "maxDoc", Category.SEARCHER.toString(), scope);
    parentContext.gauge(rgauge(parentContext.nullNumber(), () -> reader.maxDoc() - reader.numDocs()), true, "deletedDocs", Category.SEARCHER.toString(), scope);
    parentContext.gauge(rgauge(parentContext.nullString(), () -> reader.toString()), true, "reader", Category.SEARCHER.toString(), scope);
    parentContext.gauge(rgauge(parentContext.nullString(), () -> reader.directory().toString()), true, "readerDir", Category.SEARCHER.toString(), scope);
    parentContext.gauge(rgauge(parentContext.nullNumber(), () -> reader.getVersion()), true, "indexVersion", Category.SEARCHER.toString(), scope);
    // size of the currently opened commit
    parentContext.gauge(() -> {
      try {
        Collection<String> files = reader.getIndexCommit().getFileNames();
        long total = 0;
        for (String file : files) {
          total += DirectoryFactory.sizeOf(reader.directory(), file);
        }
        return total;
      } catch (Exception e) {
        return parentContext.nullNumber();
      }
    }, true, "indexCommitSize", Category.SEARCHER.toString(), scope);
    // statsCache metrics
    parentContext.gauge(
        new MetricsMap(map -> {
          statsCache.getCacheMetrics().getSnapshot(map::putNoEx);
          map.put("statsCacheImpl", statsCache.getClass().getSimpleName());
        }), true, "statsCache", Category.CACHE.toString(), scope);
  }

<<<<<<< HEAD
=======
  /** 
   * wraps a gauge (related to an IndexReader) and swallows any {@link AlreadyClosedException} that 
   * might be thrown, returning the specified default in it's place. 
   */
  private <T> Gauge<T> rgauge(T closedDefault, Gauge<T> g) {
    return () -> {
      try {
        return g.getValue();
      } catch (AlreadyClosedException ignore) {
        return closedDefault;
      }
    };
  }
  
  private static class FilterImpl extends Filter {
    private final Filter topFilter;
    private final List<Weight> weights;

    public FilterImpl(DocSet filter, List<Weight> weights) {
      this.weights = weights;
      this.topFilter = filter == null ? null : filter.getTopFilter();
    }

    @Override
    public DocIdSet getDocIdSet(LeafReaderContext context, Bits acceptDocs) throws IOException {
      final DocIdSet sub = topFilter == null ? null : topFilter.getDocIdSet(context, acceptDocs);
      if (weights.size() == 0) return sub;
      return new FilterSet(sub, context);
    }

    @Override
    public String toString(String field) {
      return "SolrFilter";
    }

    @Override
    public void visit(QueryVisitor visitor) {
      visitor.visitLeaf(this);
    }

    private class FilterSet extends DocIdSet {
      private final DocIdSet docIdSet;
      private final LeafReaderContext context;

      public FilterSet(DocIdSet docIdSet, LeafReaderContext context) {
        this.docIdSet = docIdSet;
        this.context = context;
      }

      @Override
      public DocIdSetIterator iterator() throws IOException {
        List<DocIdSetIterator> iterators = new ArrayList<>(weights.size() + 1);
        if (docIdSet != null) {
          final DocIdSetIterator iter = docIdSet.iterator();
          if (iter == null) return null;
          iterators.add(iter);
        }
        for (Weight w : weights) {
          final Scorer scorer = w.scorer(context);
          if (scorer == null) return null;
          iterators.add(scorer.iterator());
        }
        if (iterators.isEmpty()) return null;
        if (iterators.size() == 1) return iterators.get(0);
        if (iterators.size() == 2) return new DualFilterIterator(iterators.get(0), iterators.get(1));
        return new FilterIterator(iterators.toArray(new DocIdSetIterator[iterators.size()]));
      }

      @Override
      public Bits bits() throws IOException {
        return null; // don't use random access
      }

      @Override
      public long ramBytesUsed() {
        return docIdSet != null ? docIdSet.ramBytesUsed() : 0L;
      }
    }

    private static class FilterIterator extends DocIdSetIterator {
      private final DocIdSetIterator[] iterators;
      private final DocIdSetIterator first;

      public FilterIterator(DocIdSetIterator[] iterators) {
        this.iterators = iterators;
        this.first = iterators[0];
      }

      @Override
      public int docID() {
        return first.docID();
      }

      private int advanceAllTo(int doc) throws IOException {
        int highestDocIter = 0; // index of the iterator with the highest id
        int i = 1; // We already advanced the first iterator before calling this method
        while (i < iterators.length) {
          if (i != highestDocIter) {
            final int next = iterators[i].advance(doc);
            if (next != doc) { // We need to advance all iterators to a new target
              doc = next;
              highestDocIter = i;
              i = 0;
              continue;
            }
          }
          ++i;
        }
        return doc;
      }

      @Override
      public int nextDoc() throws IOException {
        return advanceAllTo(first.nextDoc());
      }

      @Override
      public int advance(int target) throws IOException {
        return advanceAllTo(first.advance(target));
      }

      @Override
      public long cost() {
        return first.cost();
      }
    }

    private static class DualFilterIterator extends DocIdSetIterator {
      private final DocIdSetIterator a;
      private final DocIdSetIterator b;

      public DualFilterIterator(DocIdSetIterator a, DocIdSetIterator b) {
        this.a = a;
        this.b = b;
      }

      @Override
      public int docID() {
        return a.docID();
      }

      @Override
      public int nextDoc() throws IOException {
        return doNext(a.nextDoc());
      }

      @Override
      public int advance(int target) throws IOException {
        return doNext(a.advance(target));
      }

      @Override
      public long cost() {
        return Math.min(a.cost(), b.cost());
      }

      private int doNext(int doc) throws IOException {
        for (;;) {
          int other = b.advance(doc);
          if (other == doc) return doc;
          doc = a.advance(other);
          if (other == doc) return doc;
        }
      }

    }

    @Override
    public boolean equals(Object other) {
      return sameClassAs(other) &&
             equalsTo(getClass().cast(other));
    }

    private boolean equalsTo(FilterImpl other) {
      return Objects.equals(this.topFilter, other.topFilter) &&
             Objects.equals(this.weights, other.weights);
    }

    @Override
    public int hashCode() {
      return classHash() 
          + 31 * Objects.hashCode(topFilter)
          + 31 * Objects.hashCode(weights);
    }
  }
  public long getWarmupTime() {
    return warmupTime;
  }

>>>>>>> ddbd3b88
}<|MERGE_RESOLUTION|>--- conflicted
+++ resolved
@@ -167,7 +167,7 @@
         UninvertingReader.wrap(reader, core.getLatestSchema().getUninversionMapper()),
         SolrQueryTimeoutImpl.getInstance());
   }
-  
+
   /**
    * Builds the necessary collector chain (via delegate wrapping) and executes the query against it. This method takes
    * into consideration both the explicitly provided collector and postFilter as well as any needed collector wrappers
@@ -2277,11 +2277,9 @@
         }), true, "statsCache", Category.CACHE.toString(), scope);
   }
 
-<<<<<<< HEAD
-=======
-  /** 
-   * wraps a gauge (related to an IndexReader) and swallows any {@link AlreadyClosedException} that 
-   * might be thrown, returning the specified default in it's place. 
+  /**
+   * wraps a gauge (related to an IndexReader) and swallows any {@link AlreadyClosedException} that
+   * might be thrown, returning the specified default in it's place.
    */
   private <T> Gauge<T> rgauge(T closedDefault, Gauge<T> g) {
     return () -> {
@@ -2292,181 +2290,9 @@
       }
     };
   }
-  
-  private static class FilterImpl extends Filter {
-    private final Filter topFilter;
-    private final List<Weight> weights;
-
-    public FilterImpl(DocSet filter, List<Weight> weights) {
-      this.weights = weights;
-      this.topFilter = filter == null ? null : filter.getTopFilter();
-    }
-
-    @Override
-    public DocIdSet getDocIdSet(LeafReaderContext context, Bits acceptDocs) throws IOException {
-      final DocIdSet sub = topFilter == null ? null : topFilter.getDocIdSet(context, acceptDocs);
-      if (weights.size() == 0) return sub;
-      return new FilterSet(sub, context);
-    }
-
-    @Override
-    public String toString(String field) {
-      return "SolrFilter";
-    }
-
-    @Override
-    public void visit(QueryVisitor visitor) {
-      visitor.visitLeaf(this);
-    }
-
-    private class FilterSet extends DocIdSet {
-      private final DocIdSet docIdSet;
-      private final LeafReaderContext context;
-
-      public FilterSet(DocIdSet docIdSet, LeafReaderContext context) {
-        this.docIdSet = docIdSet;
-        this.context = context;
-      }
-
-      @Override
-      public DocIdSetIterator iterator() throws IOException {
-        List<DocIdSetIterator> iterators = new ArrayList<>(weights.size() + 1);
-        if (docIdSet != null) {
-          final DocIdSetIterator iter = docIdSet.iterator();
-          if (iter == null) return null;
-          iterators.add(iter);
-        }
-        for (Weight w : weights) {
-          final Scorer scorer = w.scorer(context);
-          if (scorer == null) return null;
-          iterators.add(scorer.iterator());
-        }
-        if (iterators.isEmpty()) return null;
-        if (iterators.size() == 1) return iterators.get(0);
-        if (iterators.size() == 2) return new DualFilterIterator(iterators.get(0), iterators.get(1));
-        return new FilterIterator(iterators.toArray(new DocIdSetIterator[iterators.size()]));
-      }
-
-      @Override
-      public Bits bits() throws IOException {
-        return null; // don't use random access
-      }
-
-      @Override
-      public long ramBytesUsed() {
-        return docIdSet != null ? docIdSet.ramBytesUsed() : 0L;
-      }
-    }
-
-    private static class FilterIterator extends DocIdSetIterator {
-      private final DocIdSetIterator[] iterators;
-      private final DocIdSetIterator first;
-
-      public FilterIterator(DocIdSetIterator[] iterators) {
-        this.iterators = iterators;
-        this.first = iterators[0];
-      }
-
-      @Override
-      public int docID() {
-        return first.docID();
-      }
-
-      private int advanceAllTo(int doc) throws IOException {
-        int highestDocIter = 0; // index of the iterator with the highest id
-        int i = 1; // We already advanced the first iterator before calling this method
-        while (i < iterators.length) {
-          if (i != highestDocIter) {
-            final int next = iterators[i].advance(doc);
-            if (next != doc) { // We need to advance all iterators to a new target
-              doc = next;
-              highestDocIter = i;
-              i = 0;
-              continue;
-            }
-          }
-          ++i;
-        }
-        return doc;
-      }
-
-      @Override
-      public int nextDoc() throws IOException {
-        return advanceAllTo(first.nextDoc());
-      }
-
-      @Override
-      public int advance(int target) throws IOException {
-        return advanceAllTo(first.advance(target));
-      }
-
-      @Override
-      public long cost() {
-        return first.cost();
-      }
-    }
-
-    private static class DualFilterIterator extends DocIdSetIterator {
-      private final DocIdSetIterator a;
-      private final DocIdSetIterator b;
-
-      public DualFilterIterator(DocIdSetIterator a, DocIdSetIterator b) {
-        this.a = a;
-        this.b = b;
-      }
-
-      @Override
-      public int docID() {
-        return a.docID();
-      }
-
-      @Override
-      public int nextDoc() throws IOException {
-        return doNext(a.nextDoc());
-      }
-
-      @Override
-      public int advance(int target) throws IOException {
-        return doNext(a.advance(target));
-      }
-
-      @Override
-      public long cost() {
-        return Math.min(a.cost(), b.cost());
-      }
-
-      private int doNext(int doc) throws IOException {
-        for (;;) {
-          int other = b.advance(doc);
-          if (other == doc) return doc;
-          doc = a.advance(other);
-          if (other == doc) return doc;
-        }
-      }
-
-    }
-
-    @Override
-    public boolean equals(Object other) {
-      return sameClassAs(other) &&
-             equalsTo(getClass().cast(other));
-    }
-
-    private boolean equalsTo(FilterImpl other) {
-      return Objects.equals(this.topFilter, other.topFilter) &&
-             Objects.equals(this.weights, other.weights);
-    }
-
-    @Override
-    public int hashCode() {
-      return classHash() 
-          + 31 * Objects.hashCode(topFilter)
-          + 31 * Objects.hashCode(weights);
-    }
-  }
+
   public long getWarmupTime() {
     return warmupTime;
   }
 
->>>>>>> ddbd3b88
 }