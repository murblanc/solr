--- conflicted
+++ resolved
@@ -130,11 +130,7 @@
       fieldInfoArray[fieldUpto] = new FieldInfo(field, fieldUpto, false, false, true,
                                                 IndexOptions.DOCS_AND_FREQS_AND_POSITIONS_AND_OFFSETS,
                                                 DocValuesType.NONE, -1, new HashMap<>(),
-<<<<<<< HEAD
-                                                0, 0, 0, 0, VectorValues.ScoreFunction.NONE, false);
-=======
                                                 0, 0, 0, 0, VectorValues.SearchStrategy.NONE, false);
->>>>>>> 4bf25415
       fieldUpto++;
 
       SortedMap<BytesRef,SeedAndOrd> postings = new TreeMap<>();
@@ -655,11 +651,7 @@
                                                    DocValuesType.NONE,
                                                    -1,
                                                    new HashMap<>(),
-<<<<<<< HEAD
-                                                   0, 0, 0, 0, VectorValues.ScoreFunction.NONE, false);
-=======
                                                    0, 0, 0, 0, VectorValues.SearchStrategy.NONE, false);
->>>>>>> 4bf25415
     }
 
     FieldInfos newFieldInfos = new FieldInfos(newFieldInfoArray);
