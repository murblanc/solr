package org.apache.lucene.index;

/**
 * Licensed to the Apache Software Foundation (ASF) under one or more
 * contributor license agreements.  See the NOTICE file distributed with
 * this work for additional information regarding copyright ownership.
 * The ASF licenses this file to You under the Apache License, Version 2.0
 * (the "License"); you may not use this file except in compliance with
 * the License.  You may obtain a copy of the License at
 *
 *     http://www.apache.org/licenses/LICENSE-2.0
 *
 * Unless required by applicable law or agreed to in writing, software
 * distributed under the License is distributed on an "AS IS" BASIS,
 * WITHOUT WARRANTIES OR CONDITIONS OF ANY KIND, either express or implied.
 * See the License for the specific language governing permissions and
 * limitations under the License.
 */

import org.apache.lucene.document.Document;
import org.apache.lucene.document.FieldSelector;
import org.apache.lucene.search.FieldCache; // javadocs
import org.apache.lucene.search.Similarity;
import org.apache.lucene.index.codecs.Codec;
import org.apache.lucene.index.codecs.CodecProvider;
import org.apache.lucene.index.codecs.PerDocValues;
import org.apache.lucene.index.values.IndexDocValues;
import org.apache.lucene.store.*;
import org.apache.lucene.util.ArrayUtil;
import org.apache.lucene.util.Bits;
import org.apache.lucene.util.BytesRef;
import org.apache.lucene.util.ReaderUtil;         // for javadocs

import java.io.File;
import java.io.FileOutputStream;
import java.io.IOException;
import java.io.Closeable;
import java.util.Collection;
import java.util.List;
import java.util.Map;
import java.util.concurrent.atomic.AtomicInteger;

/** IndexReader is an abstract class, providing an interface for accessing an
 index.  Search of an index is done entirely through this abstract interface,
 so that any subclass which implements it is searchable.

 <p> Concrete subclasses of IndexReader are usually constructed with a call to
 one of the static <code>open()</code> methods, e.g. {@link
 #open(Directory, boolean)}.

 <p> For efficiency, in this API documents are often referred to via
 <i>document numbers</i>, non-negative integers which each name a unique
 document in the index.  These document numbers are ephemeral--they may change
 as documents are added to and deleted from an index.  Clients should thus not
 rely on a given document having the same number between sessions.

 <p> An IndexReader can be opened on a directory for which an IndexWriter is
 opened already, but it cannot be used to delete documents from the index then.

 <p>
 <b>NOTE</b>: for backwards API compatibility, several methods are not listed 
 as abstract, but have no useful implementations in this base class and 
 instead always throw UnsupportedOperationException.  Subclasses are 
 strongly encouraged to override these methods, but in many cases may not 
 need to.
 </p>

 <p>

 <b>NOTE</b>: as of 2.4, it's possible to open a read-only
 IndexReader using the static open methods that accept the 
 boolean readOnly parameter.  Such a reader may have better 
 concurrency.  You must specify false if you want to 
 make changes with the resulting IndexReader.
 </p>

 <a name="thread-safety"></a><p><b>NOTE</b>: {@link
 IndexReader} instances are completely thread
 safe, meaning multiple threads can call any of its methods,
 concurrently.  If your application requires external
 synchronization, you should <b>not</b> synchronize on the
 <code>IndexReader</code> instance; use your own
 (non-Lucene) objects instead.
*/
public abstract class IndexReader implements Cloneable,Closeable {

  /**
   * A custom listener that's invoked when the IndexReader
   * is finished.
   *
   * <p>For a SegmentReader, this listener is called only
   * once all SegmentReaders sharing the same core are
   * closed.  At this point it is safe for apps to evict
   * this reader from any caches keyed on {@link
   * #getCoreCacheKey}.  This is the same interface that
   * {@link FieldCache} uses, internally, to evict
   * entries.</p>
   *
   * <p>For other readers, this listener is called when they
   * are closed.</p>
   *
   * @lucene.experimental
   */
  public static interface ReaderFinishedListener {
    public void finished(IndexReader reader);
  }

  // Impls must set this if they may call add/removeReaderFinishedListener:
  protected volatile Collection<ReaderFinishedListener> readerFinishedListeners;

  /** Expert: adds a {@link ReaderFinishedListener}.  The
   * provided listener is also added to any sub-readers, if
   * this is a composite reader.  Also, any reader reopened
   * or cloned from this one will also copy the listeners at
   * the time of reopen.
   *
   * @lucene.experimental */
  public void addReaderFinishedListener(ReaderFinishedListener listener) {
    readerFinishedListeners.add(listener);
  }

  /** Expert: remove a previously added {@link ReaderFinishedListener}.
   *
   * @lucene.experimental */
  public void removeReaderFinishedListener(ReaderFinishedListener listener) {
    readerFinishedListeners.remove(listener);
  }

  protected void notifyReaderFinishedListeners() {
    // Defensive (should never be null -- all impls must set
    // this):
    if (readerFinishedListeners != null) {
      for(ReaderFinishedListener listener : readerFinishedListeners) {
        listener.finished(this);
      }
    }
  }

  protected void readerFinished() {
    notifyReaderFinishedListeners();
  }

  /**
   * Constants describing field properties, for example used for
   * {@link IndexReader#getFieldNames(FieldOption)}.
   */
  public static final class FieldOption {
    private String option;
    private FieldOption() { }
    private FieldOption(String option) {
      this.option = option;
    }
    @Override
    public String toString() {
      return this.option;
    }
    /** All fields */
    public static final FieldOption ALL = new FieldOption ("ALL");
    /** All indexed fields */
    public static final FieldOption INDEXED = new FieldOption ("INDEXED");
    /** All fields that store payloads */
    public static final FieldOption STORES_PAYLOADS = new FieldOption ("STORES_PAYLOADS");
    /** All fields that omit tf */
    public static final FieldOption OMIT_TERM_FREQ_AND_POSITIONS = new FieldOption ("OMIT_TERM_FREQ_AND_POSITIONS");
    /** All fields which are not indexed */
    public static final FieldOption UNINDEXED = new FieldOption ("UNINDEXED");
    /** All fields which are indexed with termvectors enabled */
    public static final FieldOption INDEXED_WITH_TERMVECTOR = new FieldOption ("INDEXED_WITH_TERMVECTOR");
    /** All fields which are indexed but don't have termvectors enabled */
    public static final FieldOption INDEXED_NO_TERMVECTOR = new FieldOption ("INDEXED_NO_TERMVECTOR");
    /** All fields with termvectors enabled. Please note that only standard termvector fields are returned */
    public static final FieldOption TERMVECTOR = new FieldOption ("TERMVECTOR");
    /** All fields with termvectors with position values enabled */
    public static final FieldOption TERMVECTOR_WITH_POSITION = new FieldOption ("TERMVECTOR_WITH_POSITION");
    /** All fields with termvectors with offset values enabled */
    public static final FieldOption TERMVECTOR_WITH_OFFSET = new FieldOption ("TERMVECTOR_WITH_OFFSET");
    /** All fields with termvectors with offset values and position values enabled */
    public static final FieldOption TERMVECTOR_WITH_POSITION_OFFSET = new FieldOption ("TERMVECTOR_WITH_POSITION_OFFSET");
    /** All fields holding doc values */
    public static final FieldOption DOC_VALUES = new FieldOption ("DOC_VALUES");

  }

  private boolean closed;
  protected boolean hasChanges;
  
  private final AtomicInteger refCount = new AtomicInteger();

  static int DEFAULT_TERMS_INDEX_DIVISOR = 1;

  /** Expert: returns the current refCount for this reader */
  public int getRefCount() {
    return refCount.get();
  }
  
  /**
   * Expert: increments the refCount of this IndexReader
   * instance.  RefCounts are used to determine when a
   * reader can be closed safely, i.e. as soon as there are
   * no more references.  Be sure to always call a
   * corresponding {@link #decRef}, in a finally clause;
   * otherwise the reader may never be closed.  Note that
   * {@link #close} simply calls decRef(), which means that
   * the IndexReader will not really be closed until {@link
   * #decRef} has been called for all outstanding
   * references.
   *
   * @see #decRef
   */
  public void incRef() {
    ensureOpen();
    refCount.incrementAndGet();
  }

  /** {@inheritDoc} */
  @Override
  public String toString() {
    final StringBuilder buffer = new StringBuilder();
    if (hasChanges) {
      buffer.append('*');
    }
    buffer.append(getClass().getSimpleName());
    buffer.append('(');
    final IndexReader[] subReaders = getSequentialSubReaders();
    if ((subReaders != null) && (subReaders.length > 0)) {
      buffer.append(subReaders[0]);
      for (int i = 1; i < subReaders.length; ++i) {
        buffer.append(" ").append(subReaders[i]);
      }
    }
    buffer.append(')');
    return buffer.toString();
  }

  /**
   * Expert: decreases the refCount of this IndexReader
   * instance.  If the refCount drops to 0, then pending
   * changes (if any) are committed to the index and this
   * reader is closed.  If an exception is hit, the refCount
   * is unchanged.
   *
   * @throws IOException in case an IOException occurs in commit() or doClose()
   *
   * @see #incRef
   */
  public void decRef() throws IOException {
    ensureOpen();
    if (refCount.getAndDecrement() == 1) {
      boolean success = false;
      try {
        commit();
        doClose();
        success = true;
      } finally {
        if (!success) {
          // Put reference back on failure
          refCount.incrementAndGet();
        }
      }
      readerFinished();
    }
  }
  
  protected IndexReader() { 
    refCount.set(1);
  }
  
  /**
   * @throws AlreadyClosedException if this IndexReader is closed
   */
  protected final void ensureOpen() throws AlreadyClosedException {
    if (refCount.get() <= 0) {
      throw new AlreadyClosedException("this IndexReader is closed");
    }
  }
  
  /** Returns a IndexReader reading the index in the given
   *  Directory, with readOnly=true.
   * @param directory the index directory
   * @throws CorruptIndexException if the index is corrupt
   * @throws IOException if there is a low-level IO error
   */
  public static IndexReader open(final Directory directory) throws CorruptIndexException, IOException {
    return open(directory, null, null, true, DEFAULT_TERMS_INDEX_DIVISOR, null);
  }

  /** Returns an IndexReader reading the index in the given
   *  Directory.  You should pass readOnly=true, since it
   *  gives much better concurrent performance, unless you
   *  intend to do write operations (delete documents or
   *  change norms) with the reader.
   * @param directory the index directory
   * @param readOnly true if no changes (deletions, norms) will be made with this IndexReader
   * @throws CorruptIndexException if the index is corrupt
   * @throws IOException if there is a low-level IO error
   */
  public static IndexReader open(final Directory directory, boolean readOnly) throws CorruptIndexException, IOException {
    return open(directory, null, null, readOnly, DEFAULT_TERMS_INDEX_DIVISOR, null);
  }

  /**
   * Open a near real time IndexReader from the {@link org.apache.lucene.index.IndexWriter}.
   *
   * @param writer The IndexWriter to open from
   * @param applyAllDeletes If true, all buffered deletes will
   * be applied (made visible) in the returned reader.  If
   * false, the deletes are not applied but remain buffered
   * (in IndexWriter) so that they will be applied in the
   * future.  Applying deletes can be costly, so if your app
   * can tolerate deleted documents being returned you might
   * gain some performance by passing false.
   * @return The new IndexReader
   * @throws CorruptIndexException
   * @throws IOException if there is a low-level IO error
   *
   * @see #reopen(IndexWriter,boolean)
   *
   * @lucene.experimental
   */
  public static IndexReader open(final IndexWriter writer, boolean applyAllDeletes) throws CorruptIndexException, IOException {
    return writer.getReader(applyAllDeletes);
  }

  /** Expert: returns an IndexReader reading the index in the given
   *  {@link IndexCommit}.  You should pass readOnly=true, since it
   *  gives much better concurrent performance, unless you
   *  intend to do write operations (delete documents or
   *  change norms) with the reader.
   * @param commit the commit point to open
   * @param readOnly true if no changes (deletions, norms) will be made with this IndexReader
   * @throws CorruptIndexException if the index is corrupt
   * @throws IOException if there is a low-level IO error
   */
  public static IndexReader open(final IndexCommit commit, boolean readOnly) throws CorruptIndexException, IOException {
    return open(commit.getDirectory(), null, commit, readOnly, DEFAULT_TERMS_INDEX_DIVISOR, null);
  }

  /** Expert: returns an IndexReader reading the index in
   *  the given Directory, with a custom {@link
   *  IndexDeletionPolicy}.  You should pass readOnly=true,
   *  since it gives much better concurrent performance,
   *  unless you intend to do write operations (delete
   *  documents or change norms) with the reader.
   * @param directory the index directory
   * @param deletionPolicy a custom deletion policy (only used
   *  if you use this reader to perform deletes or to set
   *  norms); see {@link IndexWriter} for details.
   * @param readOnly true if no changes (deletions, norms) will be made with this IndexReader
   * @throws CorruptIndexException if the index is corrupt
   * @throws IOException if there is a low-level IO error
   */
  public static IndexReader open(final Directory directory, IndexDeletionPolicy deletionPolicy, boolean readOnly) throws CorruptIndexException, IOException {
    return open(directory, deletionPolicy, null, readOnly, DEFAULT_TERMS_INDEX_DIVISOR, null);
  }

  /** Expert: returns an IndexReader reading the index in
   *  the given Directory, with a custom {@link
   *  IndexDeletionPolicy}.  You should pass readOnly=true,
   *  since it gives much better concurrent performance,
   *  unless you intend to do write operations (delete
   *  documents or change norms) with the reader.
   * @param directory the index directory
   * @param deletionPolicy a custom deletion policy (only used
   *  if you use this reader to perform deletes or to set
   *  norms); see {@link IndexWriter} for details.
   * @param readOnly true if no changes (deletions, norms) will be made with this IndexReader
   * @param termInfosIndexDivisor Subsamples which indexed
   *  terms are loaded into RAM. This has the same effect as {@link
   *  IndexWriterConfig#setTermIndexInterval} except that setting
   *  must be done at indexing time while this setting can be
   *  set per reader.  When set to N, then one in every
   *  N*termIndexInterval terms in the index is loaded into
   *  memory.  By setting this to a value > 1 you can reduce
   *  memory usage, at the expense of higher latency when
   *  loading a TermInfo.  The default value is 1.  Set this
   *  to -1 to skip loading the terms index entirely.
   * @throws CorruptIndexException if the index is corrupt
   * @throws IOException if there is a low-level IO error
   */
  public static IndexReader open(final Directory directory, IndexDeletionPolicy deletionPolicy, boolean readOnly, int termInfosIndexDivisor) throws CorruptIndexException, IOException {
    return open(directory, deletionPolicy, null, readOnly, termInfosIndexDivisor, null);
  }

  /** Expert: returns an IndexReader reading the index in
   *  the given Directory, using a specific commit and with
   *  a custom {@link IndexDeletionPolicy}.  You should pass
   *  readOnly=true, since it gives much better concurrent
   *  performance, unless you intend to do write operations
   *  (delete documents or change norms) with the reader.
   * @param commit the specific {@link IndexCommit} to open;
   * see {@link IndexReader#listCommits} to list all commits
   * in a directory
   * @param deletionPolicy a custom deletion policy (only used
   *  if you use this reader to perform deletes or to set
   *  norms); see {@link IndexWriter} for details.
   * @param readOnly true if no changes (deletions, norms) will be made with this IndexReader
   * @throws CorruptIndexException if the index is corrupt
   * @throws IOException if there is a low-level IO error
   */
  public static IndexReader open(final IndexCommit commit, IndexDeletionPolicy deletionPolicy, boolean readOnly) throws CorruptIndexException, IOException {
    return open(commit.getDirectory(), deletionPolicy, commit, readOnly, DEFAULT_TERMS_INDEX_DIVISOR, null);
  }

  /** Expert: returns an IndexReader reading the index in
   *  the given Directory, using a specific commit and with
   *  a custom {@link IndexDeletionPolicy}.  You should pass
   *  readOnly=true, since it gives much better concurrent
   *  performance, unless you intend to do write operations
   *  (delete documents or change norms) with the reader.
   * @param commit the specific {@link IndexCommit} to open;
   * see {@link IndexReader#listCommits} to list all commits
   * in a directory
   * @param deletionPolicy a custom deletion policy (only used
   *  if you use this reader to perform deletes or to set
   *  norms); see {@link IndexWriter} for details.
   * @param readOnly true if no changes (deletions, norms) will be made with this IndexReader
   * @param termInfosIndexDivisor Subsamples which indexed
   *  terms are loaded into RAM. This has the same effect as {@link
   *  IndexWriterConfig#setTermIndexInterval} except that setting
   *  must be done at indexing time while this setting can be
   *  set per reader.  When set to N, then one in every
   *  N*termIndexInterval terms in the index is loaded into
   *  memory.  By setting this to a value > 1 you can reduce
   *  memory usage, at the expense of higher latency when
   *  loading a TermInfo.  The default value is 1.  Set this
   *  to -1 to skip loading the terms index entirely. This is only useful in 
   *  advanced situations when you will only .next() through all terms; 
   *  attempts to seek will hit an exception.
   *  
   * @throws CorruptIndexException if the index is corrupt
   * @throws IOException if there is a low-level IO error
   */
  public static IndexReader open(final IndexCommit commit, IndexDeletionPolicy deletionPolicy, boolean readOnly, int termInfosIndexDivisor) throws CorruptIndexException, IOException {
    return open(commit.getDirectory(), deletionPolicy, commit, readOnly, termInfosIndexDivisor, null);
  }

  /** Expert: returns an IndexReader reading the index in
   *  the given Directory, with a custom {@link
   *  IndexDeletionPolicy}, and specified {@link CodecProvider}.
   *  You should pass readOnly=true, since it gives much
   *  better concurrent performance, unless you intend to do
   *  write operations (delete documents or change norms)
   *  with the reader.
   * @param directory the index directory
   * @param deletionPolicy a custom deletion policy (only used
   *  if you use this reader to perform deletes or to set
   *  norms); see {@link IndexWriter} for details.
   * @param readOnly true if no changes (deletions, norms) will be made with this IndexReader
   * @param termInfosIndexDivisor Subsamples which indexed
   *  terms are loaded into RAM. This has the same effect as {@link
   *  IndexWriterConfig#setTermIndexInterval} except that setting
   *  must be done at indexing time while this setting can be
   *  set per reader.  When set to N, then one in every
   *  N*termIndexInterval terms in the index is loaded into
   *  memory.  By setting this to a value > 1 you can reduce
   *  memory usage, at the expense of higher latency when
   *  loading a TermInfo.  The default value is 1.  Set this
   *  to -1 to skip loading the terms index entirely.
   * @param codecs CodecProvider to use when opening index
   * @throws CorruptIndexException if the index is corrupt
   * @throws IOException if there is a low-level IO error
   */
  public static IndexReader open(final Directory directory, IndexDeletionPolicy deletionPolicy, boolean readOnly, int termInfosIndexDivisor, CodecProvider codecs) throws CorruptIndexException, IOException {
    return open(directory, deletionPolicy, null, readOnly, termInfosIndexDivisor, codecs);
  }

  /** Expert: returns an IndexReader reading the index in
   *  the given Directory, using a specific commit and with
   *  a custom {@link IndexDeletionPolicy} and specified
   *  {@link CodecProvider}.  You should pass readOnly=true, since
   *  it gives much better concurrent performance, unless
   *  you intend to do write operations (delete documents or
   *  change norms) with the reader.

   * @param commit the specific {@link IndexCommit} to open;
   * see {@link IndexReader#listCommits} to list all commits
   * in a directory
   * @param deletionPolicy a custom deletion policy (only used
   *  if you use this reader to perform deletes or to set
   *  norms); see {@link IndexWriter} for details.
   * @param readOnly true if no changes (deletions, norms) will be made with this IndexReader
   * @param termInfosIndexDivisor Subsamples which indexed
   *  terms are loaded into RAM. This has the same effect as {@link
   *  IndexWriterConfig#setTermIndexInterval} except that setting
   *  must be done at indexing time while this setting can be
   *  set per reader.  When set to N, then one in every
   *  N*termIndexInterval terms in the index is loaded into
   *  memory.  By setting this to a value > 1 you can reduce
   *  memory usage, at the expense of higher latency when
   *  loading a TermInfo.  The default value is 1.  Set this
   *  to -1 to skip loading the terms index entirely.
   * @param codecs CodecProvider to use when opening index
   * @throws CorruptIndexException if the index is corrupt
   * @throws IOException if there is a low-level IO error
   */
  public static IndexReader open(final IndexCommit commit, IndexDeletionPolicy deletionPolicy, boolean readOnly, int termInfosIndexDivisor, CodecProvider codecs) throws CorruptIndexException, IOException {
    return open(commit.getDirectory(), deletionPolicy, commit, readOnly, termInfosIndexDivisor, codecs);
  }

  private static IndexReader open(final Directory directory, final IndexDeletionPolicy deletionPolicy, final IndexCommit commit, final boolean readOnly, int termInfosIndexDivisor,
      CodecProvider codecs) throws CorruptIndexException, IOException {
    if (codecs == null) {
      codecs = CodecProvider.getDefault();
    }
    return DirectoryReader.open(directory, deletionPolicy, commit, readOnly, termInfosIndexDivisor, codecs);
  }

  /**
   * Refreshes an IndexReader if the index has changed since this instance 
   * was (re)opened. 
   * <p>
   * Opening an IndexReader is an expensive operation. This method can be used
   * to refresh an existing IndexReader to reduce these costs. This method 
   * tries to only load segments that have changed or were created after the 
   * IndexReader was (re)opened.
   * <p>
   * If the index has not changed since this instance was (re)opened, then this
   * call is a NOOP and returns this instance. Otherwise, a new instance is 
   * returned. The old instance is <b>not</b> closed and remains usable.<br>
   * <p>   
   * If the reader is reopened, even though they share
   * resources internally, it's safe to make changes
   * (deletions, norms) with the new reader.  All shared
   * mutable state obeys "copy on write" semantics to ensure
   * the changes are not seen by other readers.
   * <p>
   * You can determine whether a reader was actually reopened by comparing the
   * old instance with the instance returned by this method: 
   * <pre>
   * IndexReader reader = ... 
   * ...
   * IndexReader newReader = r.reopen();
   * if (newReader != reader) {
   * ...     // reader was reopened
   *   reader.close(); 
   * }
   * reader = newReader;
   * ...
   * </pre>
   *
   * Be sure to synchronize that code so that other threads,
   * if present, can never use reader after it has been
   * closed and before it's switched to newReader.
   *
   * <p><b>NOTE</b>: If this reader is a near real-time
   * reader (obtained from {@link IndexWriter#getReader()},
   * reopen() will simply call writer.getReader() again for
   * you, though this may change in the future.
   * 
   * @throws CorruptIndexException if the index is corrupt
   * @throws IOException if there is a low-level IO error
   */  
  public synchronized IndexReader reopen() throws CorruptIndexException, IOException {
    throw new UnsupportedOperationException("This reader does not support reopen().");
  }
  

  /** Just like {@link #reopen()}, except you can change the
   *  readOnly of the original reader.  If the index is
   *  unchanged but readOnly is different then a new reader
   *  will be returned. */
  public synchronized IndexReader reopen(boolean openReadOnly) throws CorruptIndexException, IOException {
    throw new UnsupportedOperationException("This reader does not support reopen().");
  }
  
  /** Expert: reopen this reader on a specific commit point.
   *  This always returns a readOnly reader.  If the
   *  specified commit point matches what this reader is
   *  already on, and this reader is already readOnly, then
   *  this same instance is returned; if it is not already
   *  readOnly, a readOnly clone is returned. */
  public synchronized IndexReader reopen(final IndexCommit commit) throws CorruptIndexException, IOException {
    throw new UnsupportedOperationException("This reader does not support reopen(IndexCommit).");
  }

  /**
   * Expert: returns a readonly reader, covering all
   * committed as well as un-committed changes to the index.
   * This provides "near real-time" searching, in that
   * changes made during an IndexWriter session can be
   * quickly made available for searching without closing
   * the writer nor calling {@link #commit}.
   *
   * <p>Note that this is functionally equivalent to calling
   * {#flush} (an internal IndexWriter operation) and then using {@link IndexReader#open} to
   * open a new reader.  But the turnaround time of this
   * method should be faster since it avoids the potentially
   * costly {@link #commit}.</p>
   *
   * <p>You must close the {@link IndexReader} returned by
   * this method once you are done using it.</p>
   *
   * <p>It's <i>near</i> real-time because there is no hard
   * guarantee on how quickly you can get a new reader after
   * making changes with IndexWriter.  You'll have to
   * experiment in your situation to determine if it's
   * fast enough.  As this is a new and experimental
   * feature, please report back on your findings so we can
   * learn, improve and iterate.</p>
   *
   * <p>The resulting reader supports {@link
   * IndexReader#reopen}, but that call will simply forward
   * back to this method (though this may change in the
   * future).</p>
   *
   * <p>The very first time this method is called, this
   * writer instance will make every effort to pool the
   * readers that it opens for doing merges, applying
   * deletes, etc.  This means additional resources (RAM,
   * file descriptors, CPU time) will be consumed.</p>
   *
   * <p>For lower latency on reopening a reader, you should
   * call {@link IndexWriterConfig#setMergedSegmentWarmer} to
   * pre-warm a newly merged segment before it's committed
   * to the index.  This is important for minimizing
   * index-to-search delay after a large merge.  </p>
   *
   * <p>If an addIndexes* call is running in another thread,
   * then this reader will only search those segments from
   * the foreign index that have been successfully copied
   * over, so far</p>.
   *
   * <p><b>NOTE</b>: Once the writer is closed, any
   * outstanding readers may continue to be used.  However,
   * if you attempt to reopen any of those readers, you'll
   * hit an {@link AlreadyClosedException}.</p>
   *
   * @return IndexReader that covers entire index plus all
   * changes made so far by this IndexWriter instance
   *
   * @param writer The IndexWriter to open from
   * @param applyAllDeletes If true, all buffered deletes will
   * be applied (made visible) in the returned reader.  If
   * false, the deletes are not applied but remain buffered
   * (in IndexWriter) so that they will be applied in the
   * future.  Applying deletes can be costly, so if your app
   * can tolerate deleted documents being returned you might
   * gain some performance by passing false.
   *
   * @throws IOException
   *
   * @lucene.experimental
   */
  public IndexReader reopen(IndexWriter writer, boolean applyAllDeletes) throws CorruptIndexException, IOException {
    return writer.getReader(applyAllDeletes);
  }

  /**
   * Efficiently clones the IndexReader (sharing most
   * internal state).
   * <p>
   * On cloning a reader with pending changes (deletions,
   * norms), the original reader transfers its write lock to
   * the cloned reader.  This means only the cloned reader
   * may make further changes to the index, and commit the
   * changes to the index on close, but the old reader still
   * reflects all changes made up until it was cloned.
   * <p>
   * Like {@link #reopen()}, it's safe to make changes to
   * either the original or the cloned reader: all shared
   * mutable state obeys "copy on write" semantics to ensure
   * the changes are not seen by other readers.
   * <p>
   */
  @Override
  public synchronized Object clone() {
    throw new UnsupportedOperationException("This reader does not implement clone()");
  }
  
  /**
   * Clones the IndexReader and optionally changes readOnly.  A readOnly 
   * reader cannot open a writeable reader.  
   * @throws CorruptIndexException if the index is corrupt
   * @throws IOException if there is a low-level IO error
   */
  public synchronized IndexReader clone(boolean openReadOnly) throws CorruptIndexException, IOException {
    throw new UnsupportedOperationException("This reader does not implement clone()");
  }

  /** 
   * Returns the directory associated with this index.  The Default 
   * implementation returns the directory specified by subclasses when 
   * delegating to the IndexReader(Directory) constructor, or throws an 
   * UnsupportedOperationException if one was not specified.
   * @throws UnsupportedOperationException if no directory
   */
  public Directory directory() {
    ensureOpen();
    throw new UnsupportedOperationException("This reader does not support this method.");  
  }

  /**
   * Returns the time the index in the named directory was last modified. 
   * Do not use this to check whether the reader is still up-to-date, use
   * {@link #isCurrent()} instead. 
   * @throws CorruptIndexException if the index is corrupt
   * @throws IOException if there is a low-level IO error
   */
  public static long lastModified(final Directory directory2) throws CorruptIndexException, IOException {
    return ((Long) new SegmentInfos.FindSegmentsFile(directory2) {
        @Override
        public Object doBody(String segmentFileName) throws IOException {
          return Long.valueOf(directory2.fileModified(segmentFileName));
        }
      }.run()).longValue();
  }

  /**
   * Reads version number from segments files. The version number is
   * initialized with a timestamp and then increased by one for each change of
   * the index.
   * 
   * @param directory where the index resides.
   * @return version number.
   * @throws CorruptIndexException if the index is corrupt
   * @throws IOException if there is a low-level IO error
   */
  public static long getCurrentVersion(Directory directory) throws CorruptIndexException, IOException {
    return getCurrentVersion(directory, CodecProvider.getDefault());
  }
  
  /**
   * Reads version number from segments files. The version number is
   * initialized with a timestamp and then increased by one for each change of
   * the index.
   * 
   * @param directory where the index resides.
   * @param codecs the {@link CodecProvider} holding all {@link Codec}s required to open the index
   * @return version number.
   * @throws CorruptIndexException if the index is corrupt
   * @throws IOException if there is a low-level IO error
   */
  public static long getCurrentVersion(Directory directory, CodecProvider codecs) throws CorruptIndexException, IOException {
    return SegmentInfos.readCurrentVersion(directory, codecs);
  }

  /**
   * Reads commitUserData, previously passed to {@link
   * IndexWriter#commit(Map)}, from current index
   * segments file.  This will return null if {@link
   * IndexWriter#commit(Map)} has never been called for
   * this index.
   * 
   * @param directory where the index resides.
   * @return commit userData.
   * @throws CorruptIndexException if the index is corrupt
   * @throws IOException if there is a low-level IO error
   *
   * @see #getCommitUserData()
   */
  public static Map<String,String> getCommitUserData(Directory directory) throws CorruptIndexException, IOException {
    return getCommitUserData(directory,  CodecProvider.getDefault());
  }
  
  
  /**
   * Reads commitUserData, previously passed to {@link
   * IndexWriter#commit(Map)}, from current index
   * segments file.  This will return null if {@link
   * IndexWriter#commit(Map)} has never been called for
   * this index.
   * 
   * @param directory where the index resides.
   * @param codecs the {@link CodecProvider} provider holding all {@link Codec}s required to open the index
   * @return commit userData.
   * @throws CorruptIndexException if the index is corrupt
   * @throws IOException if there is a low-level IO error
   *
   * @see #getCommitUserData()
   */
  public static Map<String, String> getCommitUserData(Directory directory, CodecProvider codecs) throws CorruptIndexException, IOException {
    return SegmentInfos.readCurrentUserData(directory, codecs);
  }

  /**
   * Version number when this IndexReader was opened. Not
   * implemented in the IndexReader base class.
   *
   * <p>If this reader is based on a Directory (ie, was
   * created by calling {@link #open}, or {@link #reopen} on
   * a reader based on a Directory), then this method
   * returns the version recorded in the commit that the
   * reader opened.  This version is advanced every time
   * {@link IndexWriter#commit} is called.</p>
   *
   * <p>If instead this reader is a near real-time reader
   * (ie, obtained by a call to {@link
   * IndexWriter#getReader}, or by calling {@link #reopen}
   * on a near real-time reader), then this method returns
   * the version of the last commit done by the writer.
   * Note that even as further changes are made with the
   * writer, the version will not changed until a commit is
   * completed.  Thus, you should not rely on this method to
   * determine when a near real-time reader should be
   * opened.  Use {@link #isCurrent} instead.</p>
   *
   * @throws UnsupportedOperationException unless overridden in subclass
   */
  public long getVersion() {
    throw new UnsupportedOperationException("This reader does not support this method.");
  }

  /**
   * Retrieve the String userData optionally passed to
   * IndexWriter#commit.  This will return null if {@link
   * IndexWriter#commit(Map)} has never been called for
   * this index.
   *
   * @see #getCommitUserData(Directory)
   */
  public Map<String,String> getCommitUserData() {
    throw new UnsupportedOperationException("This reader does not support this method.");
  }


  /**
   * Check whether any new changes have occurred to the
   * index since this reader was opened.
   *
   * <p>If this reader is based on a Directory (ie, was
   * created by calling {@link #open}, or {@link #reopen} on
   * a reader based on a Directory), then this method checks
   * if any further commits (see {@link IndexWriter#commit}
   * have occurred in that directory).</p>
   *
   * <p>If instead this reader is a near real-time reader
   * (ie, obtained by a call to {@link
   * IndexWriter#getReader}, or by calling {@link #reopen}
   * on a near real-time reader), then this method checks if
   * either a new commmit has occurred, or any new
   * uncommitted changes have taken place via the writer.
   * Note that even if the writer has only performed
   * merging, this method will still return false.</p>
   *
   * <p>In any event, if this returns false, you should call
   * {@link #reopen} to get a new reader that sees the
   * changes.</p>
   *
   * @throws CorruptIndexException if the index is corrupt
   * @throws IOException           if there is a low-level IO error
   * @throws UnsupportedOperationException unless overridden in subclass
   */
  public boolean isCurrent() throws CorruptIndexException, IOException {
    throw new UnsupportedOperationException("This reader does not support this method.");
  }

  /**
   * Checks is the index is optimized (if it has a single segment and 
   * no deletions).  Not implemented in the IndexReader base class.
   * @return <code>true</code> if the index is optimized; <code>false</code> otherwise
   * @throws UnsupportedOperationException unless overridden in subclass
   */
  public boolean isOptimized() {
    throw new UnsupportedOperationException("This reader does not support this method.");
  }
  
  /**
   * Return an array of term frequency vectors for the specified document.
   * The array contains a vector for each vectorized field in the document.
   * Each vector contains terms and frequencies for all terms in a given vectorized field.
   * If no such fields existed, the method returns null. The term vectors that are
   * returned may either be of type {@link TermFreqVector}
   * or of type {@link TermPositionVector} if
   * positions or offsets have been stored.
   * 
   * @param docNumber document for which term frequency vectors are returned
   * @return array of term frequency vectors. May be null if no term vectors have been
   *  stored for the specified document.
   * @throws IOException if index cannot be accessed
   * @see org.apache.lucene.document.Field.TermVector
   */
  abstract public TermFreqVector[] getTermFreqVectors(int docNumber)
          throws IOException;


  /**
   * Return a term frequency vector for the specified document and field. The
   * returned vector contains terms and frequencies for the terms in
   * the specified field of this document, if the field had the storeTermVector
   * flag set. If termvectors had been stored with positions or offsets, a 
   * {@link TermPositionVector} is returned.
   * 
   * @param docNumber document for which the term frequency vector is returned
   * @param field field for which the term frequency vector is returned.
   * @return term frequency vector May be null if field does not exist in the specified
   * document or term vector was not stored.
   * @throws IOException if index cannot be accessed
   * @see org.apache.lucene.document.Field.TermVector
   */
  abstract public TermFreqVector getTermFreqVector(int docNumber, String field)
          throws IOException;

  /**
   * Load the Term Vector into a user-defined data structure instead of relying on the parallel arrays of
   * the {@link TermFreqVector}.
   * @param docNumber The number of the document to load the vector for
   * @param field The name of the field to load
   * @param mapper The {@link TermVectorMapper} to process the vector.  Must not be null
   * @throws IOException if term vectors cannot be accessed or if they do not exist on the field and doc. specified.
   * 
   */
  abstract public void getTermFreqVector(int docNumber, String field, TermVectorMapper mapper) throws IOException;

  /**
   * Map all the term vectors for all fields in a Document
   * @param docNumber The number of the document to load the vector for
   * @param mapper The {@link TermVectorMapper} to process the vector.  Must not be null
   * @throws IOException if term vectors cannot be accessed or if they do not exist on the field and doc. specified.
   */
  abstract public void getTermFreqVector(int docNumber, TermVectorMapper mapper) throws IOException;

  /**
   * Returns <code>true</code> if an index exists at the specified directory.
   * @param  directory the directory to check for an index
   * @return <code>true</code> if an index exists; <code>false</code> otherwise
   * @throws IOException if there is a problem with accessing the index
   */
  public static boolean indexExists(Directory directory) throws IOException {
    try {
      new SegmentInfos().read(directory);
      return true;
    } catch (IOException ioe) {
      return false;
    }
  }

  /**
   * Returns <code>true</code> if an index exists at the specified directory.
   * @param  directory the directory to check for an index
   * @param  codecProvider provides a CodecProvider in case the index uses non-core codecs
   * @return <code>true</code> if an index exists; <code>false</code> otherwise
   * @throws IOException if there is a problem with accessing the index
   */
  public static boolean indexExists(Directory directory, CodecProvider codecProvider) throws IOException {
    try {
      new SegmentInfos().read(directory, codecProvider);
      return true;
    } catch (IOException ioe) {
      return false;
    }
  }

  /** Returns the number of documents in this index. */
  public abstract int numDocs();

  /** Returns one greater than the largest possible document number.
   * This may be used to, e.g., determine how big to allocate an array which
   * will have an element for every document number in an index.
   */
  public abstract int maxDoc();

  /** Returns the number of deleted documents. */
  public int numDeletedDocs() {
    return maxDoc() - numDocs();
  }

  /**
   * Returns the stored fields of the <code>n</code><sup>th</sup>
   * <code>Document</code> in this index.
   * <p>
   * <b>NOTE:</b> for performance reasons, this method does not check if the
   * requested document is deleted, and therefore asking for a deleted document
   * may yield unspecified results. Usually this is not required, however you
   * can test if the doc is deleted by checking the {@link
   * Bits} returned from {@link MultiFields#getLiveDocs}.
   * 
   * @throws CorruptIndexException if the index is corrupt
   * @throws IOException if there is a low-level IO error
   */
  public Document document(int n) throws CorruptIndexException, IOException {
    ensureOpen();
    return document(n, null);
  }

  /**
   * Get the {@link org.apache.lucene.document.Document} at the <code>n</code>
   * <sup>th</sup> position. The {@link FieldSelector} may be used to determine
   * what {@link org.apache.lucene.document.Field}s to load and how they should
   * be loaded. <b>NOTE:</b> If this Reader (more specifically, the underlying
   * <code>FieldsReader</code>) is closed before the lazy
   * {@link org.apache.lucene.document.Field} is loaded an exception may be
   * thrown. If you want the value of a lazy
   * {@link org.apache.lucene.document.Field} to be available after closing you
   * must explicitly load it or fetch the Document again with a new loader.
   * <p>
   * <b>NOTE:</b> for performance reasons, this method does not check if the
   * requested document is deleted, and therefore asking for a deleted document
   * may yield unspecified results. Usually this is not required, however you
   * can test if the doc is deleted by checking the {@link
   * Bits} returned from {@link MultiFields#getLiveDocs}.
   * 
   * @param n Get the document at the <code>n</code><sup>th</sup> position
   * @param fieldSelector The {@link FieldSelector} to use to determine what
   *        Fields should be loaded on the Document. May be null, in which case
   *        all Fields will be loaded.
   * @return The stored fields of the
   *         {@link org.apache.lucene.document.Document} at the nth position
   * @throws CorruptIndexException if the index is corrupt
   * @throws IOException if there is a low-level IO error
   * @see org.apache.lucene.document.Fieldable
   * @see org.apache.lucene.document.FieldSelector
   * @see org.apache.lucene.document.SetBasedFieldSelector
   * @see org.apache.lucene.document.LoadFirstFieldSelector
   */
  // TODO (1.5): When we convert to JDK 1.5 make this Set<String>
  public abstract Document document(int n, FieldSelector fieldSelector) throws CorruptIndexException, IOException;
  
  /** Returns true if any documents have been deleted */
  public abstract boolean hasDeletions();

  /** Returns true if there are norms stored for this field. */
  public boolean hasNorms(String field) throws IOException {
    // backward compatible implementation.
    // SegmentReader has an efficient implementation.
    ensureOpen();
    return norms(field) != null;
  }

  /** Returns the byte-encoded normalization factor for the named field of
   *  every document.  This is used by the search code to score documents.
   *  Returns null if norms were not indexed for this field.
   *
   * @see org.apache.lucene.document.Field#setBoost(float)
   */
  public abstract byte[] norms(String field) throws IOException;

  /** Expert: Resets the normalization factor for the named field of the named
   * document.  The norm represents the product of the field's {@link
   * org.apache.lucene.document.Fieldable#setBoost(float) boost} and its
   * length normalization}.  Thus, to preserve the length normalization
   * values when resetting this, one should base the new value upon the old.
   *
   * <b>NOTE:</b> If this field does not index norms, then
   * this method throws {@link IllegalStateException}.
   *
   * @see #norms(String)
   * @see Similarity#decodeNormValue(byte)
   * @throws StaleReaderException if the index has changed
   *  since this reader was opened
   * @throws CorruptIndexException if the index is corrupt
   * @throws LockObtainFailedException if another writer
   *  has this index open (<code>write.lock</code> could not
   *  be obtained)
   * @throws IOException if there is a low-level IO error
   * @throws IllegalStateException if the field does not index norms
   */
  public synchronized  void setNorm(int doc, String field, byte value)
          throws StaleReaderException, CorruptIndexException, LockObtainFailedException, IOException {
    ensureOpen();
    acquireWriteLock();
    hasChanges = true;
    doSetNorm(doc, field, value);
  }

  /** Implements setNorm in subclass.*/
  protected abstract void doSetNorm(int doc, String field, byte value)
          throws CorruptIndexException, IOException;

  /**
   * Returns {@link Fields} for this reader.
   * This method may return null if the reader has no
   * postings.
   *
   * <p><b>NOTE</b>: if this is a multi reader ({@link
   * #getSequentialSubReaders} is not null) then this
   * method will throw UnsupportedOperationException.  If
   * you really need a {@link Fields} for such a reader,
   * use {@link MultiFields#getFields}.  However, for
   * performance reasons, it's best to get all sub-readers
   * using {@link ReaderUtil#gatherSubReaders} and iterate
   * through them yourself. */
  public abstract Fields fields() throws IOException;
  
  /**
   * Returns {@link PerDocValues} for this reader.
   * This method may return null if the reader has no per-document
   * values stored.
   *
   * <p><b>NOTE</b>: if this is a multi reader ({@link
   * #getSequentialSubReaders} is not null) then this
   * method will throw UnsupportedOperationException.  If
   * you really need {@link PerDocValues} for such a reader,
   * use {@link MultiPerDocValues#getPerDocs(IndexReader)}.  However, for
   * performance reasons, it's best to get all sub-readers
   * using {@link ReaderUtil#gatherSubReaders} and iterate
   * through them yourself. */
  public abstract PerDocValues perDocValues() throws IOException;

  public int docFreq(Term term) throws IOException {
    return docFreq(term.field(), term.bytes());
  }

  /** Returns the number of documents containing the term
   * <code>t</code>.  This method returns 0 if the term or
   * field does not exists.  This method does not take into
   * account deleted documents that have not yet been merged
   * away. */
  public int docFreq(String field, BytesRef term) throws IOException {
    final Fields fields = fields();
    if (fields == null) {
      return 0;
    }
    final Terms terms = fields.terms(field);
    if (terms == null) {
      return 0;
    }
    return terms.docFreq(term);
  }

  /** Returns the number of documents containing the term
   * <code>t</code>.  This method returns 0 if the term or
   * field does not exists.  This method does not take into
   * account deleted documents that have not yet been merged
   * away. */
  public long totalTermFreq(String field, BytesRef term) throws IOException {
    final Fields fields = fields();
    if (fields == null) {
      return 0;
    }
    final Terms terms = fields.terms(field);
    if (terms == null) {
      return 0;
    }
    return terms.totalTermFreq(term);
  }

  /** This may return null if the field does not exist.*/
  public Terms terms(String field) throws IOException {
    final Fields fields = fields();
    if (fields == null) {
      return null;
    }
    return fields.terms(field);
  }

  /** Returns {@link DocsEnum} for the specified field &
   *  term.  This may return null, if either the field or
   *  term does not exist. */
  public DocsEnum termDocsEnum(Bits liveDocs, String field, BytesRef term) throws IOException {
    assert field != null;
    assert term != null;
    final Fields fields = fields();
    if (fields == null) {
      return null;
    }
    final Terms terms = fields.terms(field);
    if (terms != null) {
      return terms.docs(liveDocs, term, null);
    } else {
      return null;
    }
  }

  /** Returns {@link DocsAndPositionsEnum} for the specified
   *  field & term.  This may return null, if either the
   *  field or term does not exist, or, positions were not
   *  stored for this term. */
  public DocsAndPositionsEnum termPositionsEnum(Bits liveDocs, String field, BytesRef term) throws IOException {
    assert field != null;
    assert term != null;
    final Fields fields = fields();
    if (fields == null) {
      return null;
    }
    final Terms terms = fields.terms(field);
    if (terms != null) {
      return terms.docsAndPositions(liveDocs, term, null);
    } else {
      return null;
    }
  }
  
  /**
   * Returns {@link DocsEnum} for the specified field and
   * {@link TermState}. This may return null, if either the field or the term
   * does not exists or the {@link TermState} is invalid for the underlying
   * implementation.*/
  public DocsEnum termDocsEnum(Bits liveDocs, String field, BytesRef term, TermState state) throws IOException {
    assert state != null;
    assert field != null;
    final Fields fields = fields();
    if (fields == null) {
      return null;
    }
    final Terms terms = fields.terms(field);
    if (terms != null) {
      return terms.docs(liveDocs, term, state, null);
    } else {
      return null;
    }
  }
  
  /**
   * Returns {@link DocsAndPositionsEnum} for the specified field and
   * {@link TermState}. This may return null, if either the field or the term
   * does not exists, the {@link TermState} is invalid for the underlying
   * implementation, or positions were not stored for this term.*/
  public DocsAndPositionsEnum termPositionsEnum(Bits liveDocs, String field, BytesRef term, TermState state) throws IOException {
    assert state != null;
    assert field != null;
    final Fields fields = fields();
    if (fields == null) {
      return null;
    }
    final Terms terms = fields.terms(field);
    if (terms != null) {
      return terms.docsAndPositions(liveDocs, term, state, null);
    } else {
      return null;
    }
  }


  /** Deletes the document numbered <code>docNum</code>.  Once a document is
   * deleted it will not appear in TermDocs or TermPositions enumerations.
   * Attempts to read its field with the {@link #document}
   * method will result in an error.  The presence of this document may still be
   * reflected in the {@link #docFreq} statistic, though
   * this will be corrected eventually as the index is further modified.
   *
   * @throws StaleReaderException if the index has changed
   * since this reader was opened
   * @throws CorruptIndexException if the index is corrupt
   * @throws LockObtainFailedException if another writer
   *  has this index open (<code>write.lock</code> could not
   *  be obtained)
   * @throws IOException if there is a low-level IO error
   */
  public synchronized void deleteDocument(int docNum) throws StaleReaderException, CorruptIndexException, LockObtainFailedException, IOException {
    ensureOpen();
    acquireWriteLock();
    hasChanges = true;
    doDelete(docNum);
  }


  /** Implements deletion of the document numbered <code>docNum</code>.
   * Applications should call {@link #deleteDocument(int)} or {@link #deleteDocuments(Term)}.
   */
  protected abstract void doDelete(int docNum) throws CorruptIndexException, IOException;


  /** Deletes all documents that have a given <code>term</code> indexed.
   * This is useful if one uses a document field to hold a unique ID string for
   * the document.  Then to delete such a document, one merely constructs a
   * term with the appropriate field and the unique ID string as its text and
   * passes it to this method.
   * See {@link #deleteDocument(int)} for information about when this deletion will 
   * become effective.
   *
   * @return the number of documents deleted
   * @throws StaleReaderException if the index has changed
   *  since this reader was opened
   * @throws CorruptIndexException if the index is corrupt
   * @throws LockObtainFailedException if another writer
   *  has this index open (<code>write.lock</code> could not
   *  be obtained)
   * @throws IOException if there is a low-level IO error
   */
  public int deleteDocuments(Term term) throws StaleReaderException, CorruptIndexException, LockObtainFailedException, IOException {
    ensureOpen();
    DocsEnum docs = MultiFields.getTermDocsEnum(this,
                                                MultiFields.getLiveDocs(this),
                                                term.field(),
                                                term.bytes());
    if (docs == null) return 0;
    int n = 0;
    int doc;
    while ((doc = docs.nextDoc()) != DocsEnum.NO_MORE_DOCS) {
      deleteDocument(doc);
      n++;
    }
    return n;
  }

  /** Undeletes all documents currently marked as deleted in
   * this index.
   *
   * <p>NOTE: this method can only recover documents marked
   * for deletion but not yet removed from the index; when
   * and how Lucene removes deleted documents is an
   * implementation detail, subject to change from release
   * to release.  However, you can use {@link
   * #numDeletedDocs} on the current IndexReader instance to
   * see how many documents will be un-deleted.
   *
   * @throws StaleReaderException if the index has changed
   *  since this reader was opened
   * @throws LockObtainFailedException if another writer
   *  has this index open (<code>write.lock</code> could not
   *  be obtained)
   * @throws CorruptIndexException if the index is corrupt
   * @throws IOException if there is a low-level IO error
   */
  public synchronized void undeleteAll() throws StaleReaderException, CorruptIndexException, LockObtainFailedException, IOException {
    ensureOpen();
    acquireWriteLock();
    hasChanges = true;
    doUndeleteAll();
  }

  /** Implements actual undeleteAll() in subclass. */
  protected abstract void doUndeleteAll() throws CorruptIndexException, IOException;

  /** Does nothing by default. Subclasses that require a write lock for
   *  index modifications must implement this method. */
  protected synchronized void acquireWriteLock() throws IOException {
    /* NOOP */
  }
  
  /**
   * 
   * @throws IOException
   */
  public final synchronized void flush() throws IOException {
    ensureOpen();
    commit();
  }

  /**
   * @param commitUserData Opaque Map (String -> String)
   *  that's recorded into the segments file in the index,
   *  and retrievable by {@link
   *  IndexReader#getCommitUserData}.
   * @throws IOException
   */
  public final synchronized void flush(Map<String, String> commitUserData) throws IOException {
    ensureOpen();
    commit(commitUserData);
  }
  
  /**
   * Commit changes resulting from delete, undeleteAll, or
   * setNorm operations
   *
   * If an exception is hit, then either no changes or all
   * changes will have been committed to the index
   * (transactional semantics).
   * @throws IOException if there is a low-level IO error
   */
  protected final synchronized void commit() throws IOException {
    commit(null);
  }
  
  /**
   * Commit changes resulting from delete, undeleteAll, or
   * setNorm operations
   *
   * If an exception is hit, then either no changes or all
   * changes will have been committed to the index
   * (transactional semantics).
   * @throws IOException if there is a low-level IO error
   */
  public final synchronized void commit(Map<String, String> commitUserData) throws IOException {
    doCommit(commitUserData);
    hasChanges = false;
  }

  /** Implements commit.  */
  protected abstract void doCommit(Map<String, String> commitUserData) throws IOException;

  /**
   * Closes files associated with this index.
   * Also saves any new deletions to disk.
   * No other methods should be called after this has been called.
   * @throws IOException if there is a low-level IO error
   */
  public final synchronized void close() throws IOException {
    if (!closed) {
      decRef();
      closed = true;
    }
  }
  
  /** Implements close. */
  protected abstract void doClose() throws IOException;


  /**
   * Get a list of unique field names that exist in this index and have the specified
   * field option information.
   * @param fldOption specifies which field option should be available for the returned fields
   * @return Collection of Strings indicating the names of the fields.
   * @see IndexReader.FieldOption
   */
  public abstract Collection<String> getFieldNames(FieldOption fldOption);

  /** Returns the {@link Bits} representing live (not
   *  deleted) docs.  A set bit indicates the doc ID has not
   *  been deleted.  If this method returns null it means
   *  there are no deleted documents (all documents are
   *  live).
   *
   *  The returned instance has been safely published for
   *  use by multiple threads without additional
   *  synchronization.
   * @lucene.experimental */
  public abstract Bits getLiveDocs();

  /**
   * Expert: return the IndexCommit that this reader has
   * opened.  This method is only implemented by those
   * readers that correspond to a Directory with its own
   * segments_N file.
   *
   * @lucene.experimental
   */
  public IndexCommit getIndexCommit() throws IOException {
    throw new UnsupportedOperationException("This reader does not support this method.");
  }
  
  /**
   * Prints the filename and size of each file within a given compound file.
   * Add the -extract flag to extract files to the current working directory.
   * In order to make the extracted version of the index work, you have to copy
   * the segments file from the compound index into the directory where the extracted files are stored.
   * @param args Usage: org.apache.lucene.index.IndexReader [-extract] &lt;cfsfile&gt;
   */
  public static void main(String [] args) {
    String filename = null;
    boolean extract = false;

    for (int i = 0; i < args.length; ++i) {
      if (args[i].equals("-extract")) {
        extract = true;
      } else if (filename == null) {
        filename = args[i];
      }
    }

    if (filename == null) {
      System.out.println("Usage: org.apache.lucene.index.IndexReader [-extract] <cfsfile>");
      return;
    }

    Directory dir = null;
<<<<<<< HEAD
    CompoundFileReader cfr = null;
    IOContext context = IOContext.READ;
=======
    CompoundFileDirectory cfr = null;
>>>>>>> a66a97c5

    try {
      File file = new File(filename);
      String dirname = file.getAbsoluteFile().getParent();
      filename = file.getName();
      dir = FSDirectory.open(new File(dirname));
<<<<<<< HEAD
      cfr = new CompoundFileReader(dir, filename, context);
=======
      cfr = dir.openCompoundInput(filename, BufferedIndexInput.BUFFER_SIZE);
>>>>>>> a66a97c5

      String [] files = cfr.listAll();
      ArrayUtil.mergeSort(files);   // sort the array of filename so that the output is more readable

      for (int i = 0; i < files.length; ++i) {
        long len = cfr.fileLength(files[i]);

        if (extract) {
          System.out.println("extract " + files[i] + " with " + len + " bytes to local directory...");
          IndexInput ii = cfr.openInput(files[i], context);

          FileOutputStream f = new FileOutputStream(files[i]);

          // read and write with a small buffer, which is more effective than reading byte by byte
          byte[] buffer = new byte[1024];
          int chunk = buffer.length;
          while(len > 0) {
            final int bufLen = (int) Math.min(chunk, len);
            ii.readBytes(buffer, 0, bufLen);
            f.write(buffer, 0, bufLen);
            len -= bufLen;
          }

          f.close();
          ii.close();
        }
        else
          System.out.println(files[i] + ": " + len + " bytes");
      }
    } catch (IOException ioe) {
      ioe.printStackTrace();
    }
    finally {
      try {
        if (dir != null)
          dir.close();
        if (cfr != null)
          cfr.close();
      }
      catch (IOException ioe) {
        ioe.printStackTrace();
      }
    }
  }

  /** Returns all commit points that exist in the Directory.
   *  Normally, because the default is {@link
   *  KeepOnlyLastCommitDeletionPolicy}, there would be only
   *  one commit point.  But if you're using a custom {@link
   *  IndexDeletionPolicy} then there could be many commits.
   *  Once you have a given commit, you can open a reader on
   *  it by calling {@link IndexReader#open(IndexCommit,boolean)}
   *  There must be at least one commit in
   *  the Directory, else this method throws {@link
   *  IndexNotFoundException}.  Note that if a commit is in
   *  progress while this method is running, that commit
   *  may or may not be returned.
   *  
   *  @return a sorted list of {@link IndexCommit}s, from oldest 
   *  to latest. */
  public static List<IndexCommit> listCommits(Directory dir) throws IOException {
    return DirectoryReader.listCommits(dir);
  }

  /** Expert: returns the sequential sub readers that this
   *  reader is logically composed of. If this reader is not composed
   *  of sequential child readers, it should return null.
   *  If this method returns an empty array, that means this
   *  reader is a null reader (for example a MultiReader
   *  that has no sub readers).
   *  <p>
   *  NOTE: You should not try using sub-readers returned by
   *  this method to make any changes (setNorm, deleteDocument,
   *  etc.). While this might succeed for one composite reader
   *  (like MultiReader), it will most likely lead to index
   *  corruption for other readers (like DirectoryReader obtained
   *  through {@link #open}. Use the parent reader directly. */
  public IndexReader[] getSequentialSubReaders() {
    return null;
  }
  
  /**
   * Expert: Returns a the root {@link ReaderContext} for this
   * {@link IndexReader}'s sub-reader tree. Iff this reader is composed of sub
   * readers ,ie. this reader being a composite reader, this method returns a
   * {@link CompositeReaderContext} holding the reader's direct children as well as a
   * view of the reader tree's atomic leaf contexts. All sub-
   * {@link ReaderContext} instances referenced from this readers top-level
   * context are private to this reader and are not shared with another context
   * tree. For example, IndexSearcher uses this API to drive searching by one
   * atomic leaf reader at a time. If this reader is not composed of child
   * readers, this method returns an {@link AtomicReaderContext}.
   * <p>
   * Note: Any of the sub-{@link CompositeReaderContext} instances reference from this
   * top-level context holds a <code>null</code> {@link CompositeReaderContext#leaves}
   * reference. Only the top-level context maintains the convenience leaf-view
   * for performance reasons.
   * <p>
   * NOTE: You should not try using sub-readers returned by this method to make
   * any changes (setNorm, deleteDocument, etc.). While this might succeed for
   * one composite reader (like MultiReader), it will most likely lead to index
   * corruption for other readers (like DirectoryReader obtained through
   * {@link #open}. Use the top-level context's reader directly.
   * 
   * @lucene.experimental
   */
  public abstract ReaderContext getTopReaderContext();

  /** Expert */
  public Object getCoreCacheKey() {
    return this;
  }

  /** Returns the number of unique terms (across all fields)
   *  in this reader.
   *
   *  @throws UnsupportedOperationException if this count
   *  cannot be easily determined (eg Multi*Readers).
   *  Instead, you should call {@link
   *  #getSequentialSubReaders} and ask each sub reader for
   *  its unique term count. */
  public long getUniqueTermCount() throws IOException {
    long numTerms = 0;
    final Fields fields = fields();
    if (fields == null) {
      return 0;
    }
    FieldsEnum it = fields.iterator();
    while(true) {
      String field = it.next();
      if (field == null) {
        break;
      }
      numTerms += fields.terms(field).getUniqueTermCount();
    }
    return numTerms;
  }

  /** For IndexReader implementations that use
   *  TermInfosReader to read terms, this returns the
   *  current indexDivisor as specified when the reader was
   *  opened.
   */
  public int getTermInfosIndexDivisor() {
    throw new UnsupportedOperationException("This reader does not support this method.");
  }
  
  public final IndexDocValues docValues(String field) throws IOException {
    final PerDocValues perDoc = perDocValues();
    if (perDoc == null) {
      return null;
    }
    return perDoc.docValues(field);
  }

  private volatile Fields fields;

  /** @lucene.internal */
  void storeFields(Fields fields) {
    this.fields = fields;
  }

  /** @lucene.internal */
  Fields retrieveFields() {
    return fields;
  }
  
  private volatile PerDocValues perDocValues;
  
  /** @lucene.internal */
  void storePerDoc(PerDocValues perDocValues) {
    this.perDocValues = perDocValues;
  }

  /** @lucene.internal */
  PerDocValues retrievePerDoc() {
    return perDocValues;
  }  
  

  /**
   * A struct like class that represents a hierarchical relationship between
   * {@link IndexReader} instances. 
   * @lucene.experimental
   */
  public static abstract class ReaderContext {
    /** The reader context for this reader's immediate parent, or null if none */
    public final ReaderContext parent;
    /** The actual reader */
    public final IndexReader reader;
    /** <code>true</code> iff the reader is an atomic reader */
    public final boolean isAtomic;
    /** <code>true</code> if this context struct represents the top level reader within the hierarchical context */
    public final boolean isTopLevel;
    /** the doc base for this reader in the parent, <tt>0</tt> if parent is null */
    public final int docBaseInParent;
    /** the ord for this reader in the parent, <tt>0</tt> if parent is null */
    public final int ordInParent;
    
    ReaderContext(ReaderContext parent, IndexReader reader,
        boolean isAtomic, int ordInParent, int docBaseInParent) {
      this.parent = parent;
      this.reader = reader;
      this.isAtomic = isAtomic;
      this.docBaseInParent = docBaseInParent;
      this.ordInParent = ordInParent;
      this.isTopLevel = parent==null;
    }
    
    /**
     * Returns the context's leaves if this context is a top-level context
     * otherwise <code>null</code>.
     * <p>
     * Note: this is convenience method since leaves can always be obtained by
     * walking the context tree.
     */
    public AtomicReaderContext[] leaves() {
      return null;
    }
    
    /**
     * Returns the context's children iff this context is a composite context
     * otherwise <code>null</code>.
     * <p>
     * Note: this method is a convenience method to prevent
     * <code>instanceof</code> checks and type-casts to
     * {@link CompositeReaderContext}.
     */
    public ReaderContext[] children() {
      return null;
    }
  }
  
  /**
   * {@link ReaderContext} for composite {@link IndexReader} instance.
   * @lucene.experimental
   */
  public static final class CompositeReaderContext extends ReaderContext {
    /** the composite readers immediate children */
    public final ReaderContext[] children;
    /** the composite readers leaf reader contexts if this is the top level reader in this context */
    public final AtomicReaderContext[] leaves;

    /**
     * Creates a {@link CompositeReaderContext} for intermediate readers that aren't
     * not top-level readers in the current context
     */
    public CompositeReaderContext(ReaderContext parent, IndexReader reader,
        int ordInParent, int docbaseInParent, ReaderContext[] children) {
      this(parent, reader, ordInParent, docbaseInParent, children, null);
    }
    
    /**
     * Creates a {@link CompositeReaderContext} for top-level readers with parent set to <code>null</code>
     */
    public CompositeReaderContext(IndexReader reader, ReaderContext[] children, AtomicReaderContext[] leaves) {
      this(null, reader, 0, 0, children, leaves);
    }
    
    private CompositeReaderContext(ReaderContext parent, IndexReader reader,
        int ordInParent, int docbaseInParent, ReaderContext[] children,
        AtomicReaderContext[] leaves) {
      super(parent, reader, false, ordInParent, docbaseInParent);
      this.children = children;
      this.leaves = leaves;
    }

    @Override
    public AtomicReaderContext[] leaves() {
      return leaves;
    }
    
    
    @Override
    public ReaderContext[] children() {
      return children;
    }
  }
  
  /**
   * {@link ReaderContext} for atomic {@link IndexReader} instances
   * @lucene.experimental
   */
  public static final class AtomicReaderContext extends ReaderContext {
    /** The readers ord in the top-level's leaves array */
    public final int ord;
    /** The readers absolute doc base */
    public final int docBase;
    /**
     * Creates a new {@link AtomicReaderContext} 
     */    
    public AtomicReaderContext(ReaderContext parent, IndexReader reader,
        int ord, int docBase, int leafOrd, int leafDocBase) {
      super(parent, reader, true, ord, docBase);
      assert reader.getSequentialSubReaders() == null : "Atomic readers must not have subreaders";
      this.ord = leafOrd;
      this.docBase = leafDocBase;
    }
    
    /**
     * Creates a new {@link AtomicReaderContext} for a atomic reader without an immediate
     * parent.
     */
    public AtomicReaderContext(IndexReader atomicReader) {
      this(null, atomicReader, 0, 0, 0, 0);
    }
  }
}<|MERGE_RESOLUTION|>--- conflicted
+++ resolved
@@ -1434,23 +1434,15 @@
     }
 
     Directory dir = null;
-<<<<<<< HEAD
-    CompoundFileReader cfr = null;
+    CompoundFileDirectory cfr = null;
     IOContext context = IOContext.READ;
-=======
-    CompoundFileDirectory cfr = null;
->>>>>>> a66a97c5
 
     try {
       File file = new File(filename);
       String dirname = file.getAbsoluteFile().getParent();
       filename = file.getName();
       dir = FSDirectory.open(new File(dirname));
-<<<<<<< HEAD
-      cfr = new CompoundFileReader(dir, filename, context);
-=======
-      cfr = dir.openCompoundInput(filename, BufferedIndexInput.BUFFER_SIZE);
->>>>>>> a66a97c5
+      cfr = dir.openCompoundInput(filename, IOContext.DEFAULT);
 
       String [] files = cfr.listAll();
       ArrayUtil.mergeSort(files);   // sort the array of filename so that the output is more readable
